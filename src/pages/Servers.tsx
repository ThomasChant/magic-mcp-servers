--- conflicted
+++ resolved
@@ -5,18 +5,7 @@
     Grid3X3,
     List,
     ChevronLeft,
-<<<<<<< HEAD
     ChevronRight
-=======
-    ChevronRight,
-    Folder,
-    Database,
-    MessageCircle,
-    Bot,
-    FileText,
-    GitBranch,
-    Star,
->>>>>>> cf84c7aa
 } from "lucide-react";
 import { useServersPaginated, useCategories } from "../hooks/useUnifiedData";
 import { useAppStore } from "../store/useAppStore";
@@ -207,115 +196,19 @@
         { id: "Nix", name: "Nix" }
     ];
 
-<<<<<<< HEAD
-=======
-    // Get server icon based on category or tags
-    const getServerIcon = (server: ServerData) => {
-        const tags = server.tags.join(" ").toLowerCase();
-        const category = Array.isArray(server.category) ? server.category.join(" ").toLowerCase() : server.category.toLowerCase();
-        const combined = `${tags} ${category}`;
-        
-        if (combined.includes("file") || combined.includes("storage")) {
-            return <Folder className="h-5 w-5 text-white" />;
-        } else if (combined.includes("database") || combined.includes("sql")) {
-            return <Database className="h-5 w-5 text-white" />;
-        } else if (combined.includes("communication") || combined.includes("slack") || combined.includes("messaging")) {
-            return <MessageCircle className="h-5 w-5 text-white" />;
-        } else if (combined.includes("ai") || combined.includes("ml") || combined.includes("search")) {
-            return <Bot className="h-5 w-5 text-white" />;
-        } else if (combined.includes("development") || combined.includes("github") || combined.includes("git")) {
-            return <Bot className="h-5 w-5 text-white" />;
-        } else {
-            return <FileText className="h-5 w-5 text-white" />;
-        }
-    };
-
-    // Get server icon background color
-    const getServerIconBg = (server: ServerData) => {
-        const tags = server.tags.join(" ").toLowerCase();
-        const category = Array.isArray(server.category) ? server.category.join(" ").toLowerCase() : server.category.toLowerCase();
-        const combined = `${tags} ${category}`;
-        
-        if (combined.includes("file") || combined.includes("storage")) {
-            return "bg-blue-600";
-        } else if (combined.includes("database") || combined.includes("sql")) {
-            return server.name.toLowerCase().includes("sqlite") ? "bg-yellow-600" : "bg-green-600";
-        } else if (combined.includes("communication") || combined.includes("slack") || combined.includes("messaging")) {
-            return "bg-purple-600";
-        } else if (combined.includes("ai") || combined.includes("ml") || combined.includes("search")) {
-            return "bg-red-600";
-        } else if (combined.includes("development") || combined.includes("github") || combined.includes("git")) {
-            return "bg-indigo-600";
-        } else {
-            return "bg-yellow-600";
-        }
-    };
-
-
+    
     // Format star count like GitHub
-    const formatStarCount = (count: number): string => {
-        if (count >= 1000000) {
-            const m = count / 1000000;
-            return m >= 10 ? Math.floor(m) + 'm' : m.toFixed(1) + 'm';
-        } else if (count >= 1000) {
-            const k = count / 1000;
-            return k >= 10 ? Math.floor(k) + 'k' : k.toFixed(1) + 'k';
-        }
-        return count.toString();
-    };
-
-    // Format time ago
-    const formatTimeAgo = (dateString: string) => {
-        const date = new Date(dateString);
-        const now = new Date();
-        const diffInMs = now.getTime() - date.getTime();
-        const diffInDays = Math.floor(diffInMs / (1000 * 60 * 60 * 24));
-        
-        if (diffInDays === 0) return "today";
-        
-        // Calculate years, months, weeks, and days
-        const years = Math.floor(diffInDays / 365);
-        const months = Math.floor((diffInDays % 365) / 30);
-        const weeks = Math.floor((diffInDays % 30) / 7);
-        const days = diffInDays % 7;
-        
-        // Build array of time units
-        const units: { value: number; label: string }[] = [];
-        if (years > 0) units.push({ value: years, label: "y" });
-        if (months > 0) units.push({ value: months, label: "m" });
-        if (weeks > 0) units.push({ value: weeks, label: "w" });
-        if (days > 0) units.push({ value: days, label: "d" });
-        
-        // Take only the two largest units
-        const displayUnits = units.slice(0, 2);
-        
-        // Format the output
-        return displayUnits.map(unit => `${unit.value}${unit.label}`).join('');
-    };
-
-    const isPopular = (server: ServerData) => {
-        return server.stats.stars >= 1000 || server.stats.forks >= 100;
-    };
-
-    // Detect if server is part of a monorepo
-    const getMonorepoInfo = (githubUrl: string) => {
-        if (!githubUrl) return null;
-        
-        // Pattern to match monorepo URLs like github.com/owner/repo/tree/main/path
-        const monorepoPattern = /github\.com\/([^/]+\/[^/]+)\/(tree|blob)\/[^/]+\/(.+)/;
-        const match = githubUrl.match(monorepoPattern);
-        
-        if (match) {
-            return {
-                parentRepo: match[1],
-                path: match[3]
-            };
-        }
-        
-        return null;
-    };
-
->>>>>>> cf84c7aa
+    // const formatStarCount = (count: number): string => {
+    //     if (count >= 1000000) {
+    //         const m = count / 1000000;
+    //         return m >= 10 ? Math.floor(m) + 'm' : m.toFixed(1) + 'm';
+    //     } else if (count >= 1000) {
+    //         const k = count / 1000;
+    //         return k >= 10 ? Math.floor(k) + 'k' : k.toFixed(1) + 'k';
+    //     }
+    //     return count.toString();
+    // };
+
     // Server data is already filtered and sorted on the server side
     const filteredAndSortedServers = servers;
 
@@ -326,213 +219,7 @@
 
     // Servers are already paginated from the server
     const paginatedServers = filteredAndSortedServers;
-<<<<<<< HEAD
-    // Server List Item Component
-=======
-
-    const ServerCard: React.FC<{ server: ServerData }> = ({ server }) => (
-        <div className="bg-white dark:bg-gray-800 rounded-xl shadow-sm border border-gray-200 dark:border-gray-700 p-6 hover-lift flex flex-col justify-between h-full">
-            <div className="flex-1">
-                <div className="flex items-start justify-between mb-4">
-                    <Link to={`/servers/${server.slug}`} className="flex items-center min-w-0 flex-1 mr-4">
-                        <div
-                            className={`w-10 h-10 ${getServerIconBg(
-                                server
-                            )} rounded-lg flex items-center justify-center mr-3 flex-shrink-0`}
-                        >
-                            {getServerIcon(server)}
-                        </div>
-                        <div className="min-w-0 flex-1">
-                            {server.owner && (
-                                <div className="text-sm text-gray-500 dark:text-gray-400 mb-1 truncate">
-                                    @{server.owner}
-                                </div>
-                            )}
-                            <h3 className="server-name text-base font-semibold text-gray-900 dark:text-white truncate" title={server.name}>
-                                {server.name}
-                            </h3>
-                            <div className="flex items-center flex-wrap gap-1 mt-1">
-                                {server.official && (
-                                    <span className="bg-blue-100 dark:bg-blue-900 text-blue-800 dark:text-blue-200 text-[10px] px-1.5 py-0.5 rounded-full font-medium">
-                                        Official
-                                    </span>
-                                )}
-                                {server.featured && (
-                                    <span className="bg-green-100 dark:bg-green-900 text-green-800 dark:text-green-200 text-[10px] px-1.5 py-0.5 rounded-full font-medium">
-                                        Featured
-                                    </span>
-                                )}
-                                {isPopular(server) && (
-                                    <span className="bg-orange-100 dark:bg-orange-900 text-orange-800 dark:text-orange-200 text-[10px] px-1.5 py-0.5 rounded-full font-medium">
-                                        Popular
-                                    </span>
-                                )}
-                                {getMonorepoInfo(server.repository.url) && (
-                                    <span className="bg-purple-100 dark:bg-purple-900 text-purple-800 dark:text-purple-200 text-[10px] px-1.5 py-0.5 rounded-full flex items-center font-medium">
-                                        <GitBranch className="h-2.5 w-2.5 mr-0.5" />
-                                        Monorepo
-                                    </span>
-                                )}
-                            </div>
-                        </div>
-                    </Link>
-                    <div className="text-right flex-shrink-0 space-y-2">
-                        <FavoriteButton
-                            serverId={server.id}
-                            size="sm"
-                            className="mb-2"
-                        />
-                    </div>
-                </div>
-
-                <Link to={`/servers/${server.slug}`}>
-                    <p className="server-description text-gray-600 dark:text-gray-300 text-sm mb-4 line-clamp-2">
-                        {server.descriptionEn || server.description["zh-CN"]}
-                    </p>
-                </Link>
-
-                <div className="flex flex-wrap gap-1 mb-4">
-                    {server.tags.slice(0, 3).map((tag: string) => (
-                        <span
-                            key={tag}
-                            className="bg-gray-100 dark:bg-gray-700 text-gray-700 dark:text-gray-300 text-xs px-2 py-1 rounded"
-                        >
-                            {tag}
-                        </span>
-                    ))}
-                </div>
-            </div>
-
-            <div className="flex items-center justify-between mt-auto">
-                <div className="server-stats flex items-center space-x-3 text-xs text-gray-500 dark:text-gray-400">
-                    <span className="flex items-center">
-                        <Star className="h-3 w-3 mr-1" />
-                        {formatStarCount(server.stats.stars || 0)}
-                    </span>
-                    <span className="flex items-center">
-                        <Calendar className="h-3 w-3 mr-1" />
-                        {formatTimeAgo(
-                            server.stats.createdAt ||
-                                server.repository.lastUpdate ||
-                                server.repository.lastUpdated ||
-                                ""
-                        )}
-                    </span>
-                </div>
-                
-                {/* 投票按钮 */}
-                <VoteButtons 
-                    serverId={server.id}
-                    size="sm"
-                    className="ml-2"
-                />
-                {/* <Link to={`/servers/${server.slug}`}>
-                        <span className="text-blue-600 dark:text-blue-400 hover:text-blue-700 dark:hover:text-blue-300 font-sm text-sm flex items-end">
-                            View Details
-                            <ArrowRight className="h-3 w-3 ml-1" />
-                        </span>
-                </Link> */}
-            </div>
-        </div>
-    );
-
-    // Server List Item Component
-    const ServerListItem: React.FC<{ server: ServerData }> = ({ server }) => (
-        <div className="bg-white dark:bg-gray-800 rounded-lg shadow-sm border border-gray-200 dark:border-gray-700 p-4 hover-lift cursor-pointer mb-4">
-            <div className="flex items-center justify-between">
-                <Link to={`/servers/${server.slug}`} className="flex items-center min-w-0 flex-1">
-                    <div
-                        className={`w-12 h-12 ${getServerIconBg(
-                            server
-                        )} rounded-lg flex items-center justify-center mr-4 flex-shrink-0`}
-                    >
-                        {getServerIcon(server)}
-                    </div>
-                    <div className="min-w-0 flex-1">
-                        <div className="flex items-center space-x-3 mb-2">
-                            <h3 className="server-name text-base font-semibold text-gray-900 dark:text-white truncate" title={server.name}>
-                                {server.name}
-                            </h3>
-                            {server.owner && (
-                                <span className="text-sm text-gray-500 dark:text-gray-400">
-                                    @{server.owner}
-                                </span>
-                            )}
-                            <div className="flex items-center flex-wrap gap-1">
-                                {server.official && (
-                                    <span className="bg-blue-100 dark:bg-blue-900 text-blue-800 dark:text-blue-200 text-[10px] px-1.5 py-0.5 rounded-full font-medium">
-                                        Official
-                                    </span>
-                                )}
-                                {server.featured && (
-                                    <span className="bg-green-100 dark:bg-green-900 text-green-800 dark:text-green-200 text-[10px] px-1.5 py-0.5 rounded-full font-medium">
-                                        Featured
-                                    </span>
-                                )}
-                                {isPopular(server) && (
-                                    <span className="bg-orange-100 dark:bg-orange-900 text-orange-800 dark:text-orange-200 text-[10px] px-1.5 py-0.5 rounded-full font-medium">
-                                        Popular
-                                    </span>
-                                )}
-                                {getMonorepoInfo(server.repository.url) && (
-                                    <span className="bg-purple-100 dark:bg-purple-900 text-purple-800 dark:text-purple-200 text-[10px] px-1.5 py-0.5 rounded-full flex items-center font-medium">
-                                        <GitBranch className="h-2.5 w-2.5 mr-0.5" />
-                                        Monorepo
-                                    </span>
-                                )}
-                            </div>
-                        </div>
-                        <p className="server-description text-gray-600 dark:text-gray-300 text-sm mb-2 line-clamp-1">
-                            {server.descriptionEn ||
-                                server.description["zh-CN"]}
-                        </p>
-                        <div className="flex items-center space-x-4 text-xs text-gray-500 dark:text-gray-400">
-                            <span className="flex items-center">
-                                <Star className="h-3 w-3 mr-1" />
-                                {formatStarCount(server.stats.stars || 0)}
-                            </span>
-                            <span className="flex items-center">
-                                <Calendar className="h-3 w-3 mr-1" />
-                                {formatTimeAgo(
-                                    server.stats.createdAt ||
-                                        server.repository.lastUpdate ||
-                                        server.repository.lastUpdated ||
-                                        ""
-                                )}
-                            </span>
-                            <div className="flex flex-wrap gap-1">
-                                {server.tags
-                                    .slice(0, 2)
-                                    .map((tag: string) => (
-                                        <span
-                                            key={tag}
-                                            className="bg-gray-100 dark:bg-gray-700 text-gray-700 dark:text-gray-300 text-xs px-2 py-1 rounded"
-                                        >
-                                            {tag}
-                                        </span>
-                                    ))}
-                            </div>
-                        </div>
-                    </div>
-                </Link>
-                <div className="flex items-center space-x-4 flex-shrink-0">
-                    <FavoriteButton serverId={server.id} size="sm" />
-                    <VoteButtons 
-                        serverId={server.id}
-                        size="sm"
-                    />
-                    <Link to={`/servers/${server.slug}`}>
-                        <span className="text-blue-600 dark:text-blue-400 hover:text-blue-700 dark:hover:text-blue-300 font-medium text-sm flex items-center">
-                            View Details
-                            <ArrowRight className="h-3 w-3 ml-1" />
-                        </span>
-                    </Link>
-                </div>
-            </div>
-        </div>
-    );
-
->>>>>>> cf84c7aa
+
     if (serversLoading) {
         return (
             <div className="bg-gray-50 dark:bg-gray-900 min-h-screen" data-testid="loading">
