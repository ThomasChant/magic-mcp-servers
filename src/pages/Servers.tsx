import React, { useState, useMemo, useEffect } from "react";
import { Link } from "react-router-dom";
import {
    Search,
    Star,
    Download,
    Calendar,
    ArrowRight,
    Grid3X3,
    List,
    ChevronLeft,
    ChevronRight,
    Folder,
    Database,
    MessageCircle,
    Bot,
    FileText,
} from "lucide-react";
import { useServersPaginated, useCategories } from "../hooks/useUnifiedData";
import type { MCPServer } from "../types";
import ProgressiveEllipsis from "../components/ProgressiveEllipsis";
import { FavoriteButton } from "../components/FavoriteButton";

// Extended interface for JSON data structure
interface ServerData extends Omit<MCPServer, 'verified'> {
    official?: boolean;
    descriptionEn?: string;
    repository: MCPServer['repository'] & {
        lastUpdate?: string;
    };
}

const Servers: React.FC = () => {
    // State management
    const [sidebarSearch, setSidebarSearch] = useState("");
    const [debouncedSearch, setDebouncedSearch] = useState("");
    const [viewMode, setViewMode] = useState<"grid" | "list">("grid");
    const [sortBy, setSortBy] = useState("stars");
    const [sortOrder, setSortOrder] = useState<"asc" | "desc">("desc");
    const [quickFilter, setQuickFilter] = useState("all");
    const [currentPage, setCurrentPage] = useState(1);
    const [filters, setFilters] = useState({
        categories: [] as string[],
        platforms: [] as string[],
        languages: [] as string[],
        status: [] as string[],
    });

    // Debounce search input to avoid excessive API calls
    useEffect(() => {
        const timer = setTimeout(() => {
            setDebouncedSearch(sidebarSearch);
        }, 1000); // 500ms delay

        return () => clearTimeout(timer);
    }, [sidebarSearch]);

    // Get real categories with server counts
    const { data: categories } = useCategories();

    // Build filters for the hook
    const hookFilters = useMemo(() => {
<<<<<<< HEAD
        const result: {
            search?: string;
            category?: string;
            featured?: boolean;
            verified?: boolean;
        } = {};
=======
        const result: Record<string, unknown> = {};
>>>>>>> 154c12cc
        
        if (debouncedSearch.trim()) {
            result.search = debouncedSearch.trim();
        }
        
        if (filters.categories.length > 0) {
            result.category = filters.categories[0]; // For simplicity, use first category
        }
        
        if (quickFilter === "featured") {
            result.featured = true;
        } else if (quickFilter === "verified") {
            result.verified = true;
        }
        
        return Object.keys(result).length > 0 ? result : undefined;
    }, [debouncedSearch, filters, quickFilter]);

    // Use paginated hook
    const { 
        data: paginatedResult, 
        isLoading: serversLoading, 
        error: serversError 
    } = useServersPaginated(
        currentPage,
        12, // items per page
        sortBy,
        sortOrder,
        hookFilters
    );

    const servers = paginatedResult?.data || [];
    const totalServers = paginatedResult?.total || 0;
    const hasNextPage = paginatedResult?.hasNextPage || false;
    const hasPreviousPage = paginatedResult?.hasPreviousPage || false;
    const totalPages = paginatedResult?.totalPages || 0;

    const platformFilters = [
        { id: "web", name: "Web" },
        { id: "desktop", name: "Desktop" },
        { id: "mobile", name: "Mobile" },
        { id: "cloud", name: "Cloud" },
    ];

    const languageFilters = [
        { id: "python", name: "Python" },
        { id: "typescript", name: "TypeScript" },
        { id: "javascript", name: "JavaScript" },
        { id: "go", name: "Go" },
        { id: "rust", name: "Rust" },
        { id: "java", name: "Java" },
    ];

    const statusFilters = [
        { id: "official", name: "Official" },
        { id: "featured", name: "Featured" },
        { id: "verified", name: "Verified" },
        { id: "popular", name: "Popular" },
    ];

    // Get server icon based on category or tags
    const getServerIcon = (server: ServerData) => {
        const tags = server.tags.join(" ").toLowerCase();
        const category = Array.isArray(server.category) ? server.category.join(" ").toLowerCase() : server.category.toLowerCase();
        const combined = `${tags} ${category}`;
        
        if (combined.includes("file") || combined.includes("storage")) {
            return <Folder className="h-5 w-5 text-white" />;
        } else if (combined.includes("database") || combined.includes("sql")) {
            return <Database className="h-5 w-5 text-white" />;
        } else if (combined.includes("communication") || combined.includes("slack") || combined.includes("messaging")) {
            return <MessageCircle className="h-5 w-5 text-white" />;
        } else if (combined.includes("ai") || combined.includes("ml") || combined.includes("search")) {
            return <Bot className="h-5 w-5 text-white" />;
        } else if (combined.includes("development") || combined.includes("github") || combined.includes("git")) {
            return <Bot className="h-5 w-5 text-white" />;
        } else {
            return <FileText className="h-5 w-5 text-white" />;
        }
    };

    // Get server icon background color
    const getServerIconBg = (server: ServerData) => {
        const tags = server.tags.join(" ").toLowerCase();
        const category = Array.isArray(server.category) ? server.category.join(" ").toLowerCase() : server.category.toLowerCase();
        const combined = `${tags} ${category}`;
        
        if (combined.includes("file") || combined.includes("storage")) {
            return "bg-blue-600";
        } else if (combined.includes("database") || combined.includes("sql")) {
            return server.name.toLowerCase().includes("sqlite") ? "bg-yellow-600" : "bg-green-600";
        } else if (combined.includes("communication") || combined.includes("slack") || combined.includes("messaging")) {
            return "bg-purple-600";
        } else if (combined.includes("ai") || combined.includes("ml") || combined.includes("search")) {
            return "bg-red-600";
        } else if (combined.includes("development") || combined.includes("github") || combined.includes("git")) {
            return "bg-indigo-600";
        } else {
            return "bg-yellow-600";
        }
    };

    // Format numbers
    const formatNumber = (num: number) => {
        if (num >= 1000) {
            return (num / 1000).toFixed(1) + "k";
        }
        return num.toString();
    };

    // Format time ago - matching demo format exactly
    const formatTimeAgo = (dateString: string) => {
        const date = new Date(dateString);
        const now = new Date();
        const diffInDays = Math.floor((now.getTime() - date.getTime()) / (1000 * 60 * 60 * 24));
        
        if (diffInDays === 0) return "today";
        if (diffInDays === 1) return "1d ago";
        if (diffInDays === 2) return "2d ago";
        if (diffInDays === 3) return "3d ago";
        if (diffInDays === 5) return "5d ago";
        if (diffInDays < 7) return `${diffInDays}d ago`;
        if (diffInDays < 14) return "1w ago";
        return `${Math.floor(diffInDays / 7)}w ago`;
    };

    // Server data is already filtered and sorted on the server side
    const filteredAndSortedServers = servers;

    // Reset page when filters change
    React.useEffect(() => {
        setCurrentPage(1);
    }, [debouncedSearch, quickFilter, filters, sortBy, sortOrder]);

    // Servers are already paginated from the server
    const paginatedServers = filteredAndSortedServers;

    const ServerCard: React.FC<{ server: ServerData }> = ({ server }) => (
        <Link to={`/servers/${server.id}`}>
            <div 
                className="bg-white dark:bg-gray-800 rounded-xl shadow-sm border border-gray-200 dark:border-gray-700 p-6 hover-lift cursor-pointer"
                data-testid="server-card"
            >
            <div className="flex items-start justify-between mb-4">
                <div className="flex items-center min-w-0 flex-1 mr-4">
                    <div className={`w-10 h-10 ${getServerIconBg(server)} rounded-lg flex items-center justify-center mr-3 flex-shrink-0`}>
                        {getServerIcon(server)}
                    </div>
                    <div className="min-w-0 flex-1">
                        {server.owner && (
                            <div className="text-sm text-gray-500 dark:text-gray-400 mb-1 truncate">
                                @{server.owner}
                            </div>
                        )}
                        <h3 className="server-name text-lg font-semibold text-gray-900 dark:text-white" data-testid="server-name">
                            <ProgressiveEllipsis 
                                text={server.name}
                                maxLength={15}
                                preserveStart={6}
                                preserveEnd={4}
                            />
                        </h3>
                        <div className="flex items-center space-x-2 mt-1">
                            {server.official && (
                                <span className="bg-blue-100 dark:bg-blue-900 text-blue-800 dark:text-blue-200 text-xs px-2 py-1 rounded-full">
                                    Official
                                </span>
                            )}
                            {server.featured && (
                                <span className="bg-green-100 dark:bg-green-900 text-green-800 dark:text-green-200 text-xs px-2 py-1 rounded-full">
                                    Featured
                                </span>
                            )}
                            {server.usage.downloads >= 10000 && (
                                <span className="bg-orange-100 dark:bg-orange-900 text-orange-800 dark:text-orange-200 text-xs px-2 py-1 rounded-full">
                                    Popular
                                </span>
                            )}
                        </div>
                    </div>
                </div>
                <div className="text-right flex-shrink-0 space-y-2">
                    <FavoriteButton 
                        serverId={server.id} 
                        size="sm"
                        className="mb-2"
                    />
                    <div className="flex items-center text-yellow-500">
                        <Star className="h-4 w-4 fill-current" />
                        <span className="ml-1 text-gray-900 dark:text-white font-medium text-sm">
                            {(server.quality.score / 20).toFixed(1)}
                        </span>
                    </div>
                    <div className="text-xs text-gray-500 dark:text-gray-400">
                        {formatNumber(server.repository.stars)} stars
                    </div>
                </div>
            </div>

            <p className="server-description text-gray-600 dark:text-gray-300 text-sm mb-4 line-clamp-2">
                {server.descriptionEn || server.description["zh-CN"]}
            </p>

            <div className="flex flex-wrap gap-1 mb-4">
                {server.tags.slice(0, 3).map((tag: string) => (
                    <span
                        key={tag}
                        className="bg-gray-100 dark:bg-gray-700 text-gray-700 dark:text-gray-300 text-xs px-2 py-1 rounded"
                    >
                        {tag}
                    </span>
                ))}
            </div>

            <div className="flex items-center justify-between">
                <div className="server-stats flex items-center space-x-3 text-xs text-gray-500 dark:text-gray-400">
                    <span className="flex items-center">
                        <Download className="h-3 w-3 mr-1" />
                        {formatNumber(server.usage.downloads)}
                    </span>
                    <span className="flex items-center">
                        <Calendar className="h-3 w-3 mr-1" />
                        {formatTimeAgo(server.repository.lastUpdate || server.repository.lastUpdated || "")}
                    </span>
                </div>
                <span className="text-blue-600 dark:text-blue-400 hover:text-blue-700 dark:hover:text-blue-300 font-medium text-sm flex items-center">
                    View Details
                    <ArrowRight className="h-3 w-3 ml-1" />
                </span>
            </div>
        </div>
        </Link>
    );

    // Server List Item Component
    const ServerListItem: React.FC<{ server: ServerData }> = ({ server }) => (
        <Link to={`/servers/${server.id}`}>
            <div 
                className="bg-white dark:bg-gray-800 rounded-lg shadow-sm border border-gray-200 dark:border-gray-700 p-4 hover-lift cursor-pointer mb-4"
                data-testid="server-list-item"
            >
                <div className="flex items-center justify-between">
                    <div className="flex items-center min-w-0 flex-1">
                        <div className={`w-12 h-12 ${getServerIconBg(server)} rounded-lg flex items-center justify-center mr-4 flex-shrink-0`}>
                            {getServerIcon(server)}
                        </div>
                        <div className="min-w-0 flex-1">
                            <div className="flex items-center space-x-3 mb-2">
                                <h3 className="server-name text-lg font-semibold text-gray-900 dark:text-white" data-testid="server-name">
                                    <ProgressiveEllipsis 
                                        text={server.name}
                                        maxLength={25}
                                        preserveStart={10}
                                        preserveEnd={8}
                                    />
                                </h3>
                                {server.owner && (
                                    <span className="text-sm text-gray-500 dark:text-gray-400">
                                        @{server.owner}
                                    </span>
                                )}
                                <div className="flex items-center space-x-2">
                                    {server.official && (
                                        <span className="bg-blue-100 dark:bg-blue-900 text-blue-800 dark:text-blue-200 text-xs px-2 py-1 rounded-full">
                                            Official
                                        </span>
                                    )}
                                    {server.featured && (
                                        <span className="bg-green-100 dark:bg-green-900 text-green-800 dark:text-green-200 text-xs px-2 py-1 rounded-full">
                                            Featured
                                        </span>
                                    )}
                                    {server.usage.downloads >= 10000 && (
                                        <span className="bg-orange-100 dark:bg-orange-900 text-orange-800 dark:text-orange-200 text-xs px-2 py-1 rounded-full">
                                            Popular
                                        </span>
                                    )}
                                </div>
                            </div>
                            <p className="server-description text-gray-600 dark:text-gray-300 text-sm mb-2 line-clamp-1">
                                {server.descriptionEn || server.description["zh-CN"]}
                            </p>
                            <div className="flex items-center space-x-4 text-xs text-gray-500 dark:text-gray-400">
                                <span className="flex items-center">
                                    <Download className="h-3 w-3 mr-1" />
                                    {formatNumber(server.usage.downloads)}
                                </span>
                                <span className="flex items-center">
                                    <Calendar className="h-3 w-3 mr-1" />
                                    {formatTimeAgo(server.repository.lastUpdate || server.repository.lastUpdated || "")}
                                </span>
                                <div className="flex flex-wrap gap-1">
                                    {server.tags.slice(0, 2).map((tag: string) => (
                                        <span
                                            key={tag}
                                            className="bg-gray-100 dark:bg-gray-700 text-gray-700 dark:text-gray-300 text-xs px-2 py-1 rounded"
                                        >
                                            {tag}
                                        </span>
                                    ))}
                                </div>
                            </div>
                        </div>
                    </div>
                    <div className="flex items-center space-x-4 flex-shrink-0">
                        <div className="flex items-center text-yellow-500">
                            <Star className="h-4 w-4 fill-current" />
                            <span className="ml-1 text-gray-900 dark:text-white font-medium text-sm">
                                {(server.quality.score / 20).toFixed(1)}
                            </span>
                        </div>
                        <div className="text-xs text-gray-500 dark:text-gray-400">
                            {formatNumber(server.repository.stars)} stars
                        </div>
                        <FavoriteButton 
                            serverId={server.id} 
                            size="sm"
                        />
                        <span className="text-blue-600 dark:text-blue-400 hover:text-blue-700 dark:hover:text-blue-300 font-medium text-sm flex items-center">
                            View
                            <ArrowRight className="h-3 w-3 ml-1" />
                        </span>
                    </div>
                </div>
            </div>
        </Link>
    );

    if (serversLoading) {
        return (
            <div className="bg-gray-50 dark:bg-gray-900 min-h-screen" data-testid="loading">
                {/* Page Header */}
                <div className="bg-white dark:bg-gray-800 border-b border-gray-200 dark:border-gray-700">
                    <div className="max-w-7xl mx-auto px-4 sm:px-6 lg:px-8 py-8">
                        <div className="animate-pulse">
                            <div className="h-8 bg-gray-200 dark:bg-gray-700 rounded w-64 mb-4"></div>
                            <div className="h-6 bg-gray-200 dark:bg-gray-700 rounded w-96"></div>
                        </div>
                    </div>
                </div>

                <div className="max-w-7xl mx-auto px-4 sm:px-6 lg:px-8 py-8">
                    <div className="flex flex-col lg:flex-row gap-8">
                        {/* Sidebar */}
                        <div className="lg:w-1/4">
                            <div className="bg-white dark:bg-gray-800 rounded-lg shadow-sm border border-gray-200 dark:border-gray-700 p-6 animate-pulse">
                                <div className="h-6 bg-gray-200 dark:bg-gray-700 rounded mb-4"></div>
                                <div className="space-y-4">
                                    <div className="h-10 bg-gray-200 dark:bg-gray-700 rounded"></div>
                                    <div className="h-20 bg-gray-200 dark:bg-gray-700 rounded"></div>
                                </div>
                            </div>
                        </div>

                        {/* Main Content */}
                        <div className="lg:w-3/4">
                            <div className="grid grid-cols-1 md:grid-cols-2 xl:grid-cols-3 gap-6">
                                {[...Array(9)].map((_, i) => (
                                    <div
                                        key={i}
                                        className="bg-white dark:bg-gray-800 rounded-xl shadow-sm border border-gray-200 dark:border-gray-700 p-6 animate-pulse"
                                    >
                                        <div className="flex items-center mb-4">
                                            <div className="w-10 h-10 bg-gray-200 dark:bg-gray-700 rounded-lg mr-3"></div>
                                            <div>
                                                <div className="h-5 bg-gray-200 dark:bg-gray-700 rounded w-32 mb-2"></div>
                                                <div className="h-4 bg-gray-200 dark:bg-gray-700 rounded w-20"></div>
                                            </div>
                                        </div>
                                        <div className="h-4 bg-gray-200 dark:bg-gray-700 rounded mb-2"></div>
                                        <div className="h-4 bg-gray-200 dark:bg-gray-700 rounded w-3/4 mb-4"></div>
                                        <div className="flex gap-2 mb-4">
                                            <div className="h-6 bg-gray-200 dark:bg-gray-700 rounded w-16"></div>
                                            <div className="h-6 bg-gray-200 dark:bg-gray-700 rounded w-20"></div>
                                        </div>
                                        <div className="flex justify-between">
                                            <div className="h-4 bg-gray-200 dark:bg-gray-700 rounded w-24"></div>
                                            <div className="h-4 bg-gray-200 dark:bg-gray-700 rounded w-20"></div>
                                        </div>
                                    </div>
                                ))}
                            </div>
                        </div>
                    </div>
                </div>
            </div>
        );
    }

    if (serversError) {
        return (
            <div className="bg-gray-50 dark:bg-gray-900 min-h-screen flex items-center justify-center">
                <div className="text-center">
                    <h1 className="text-2xl font-bold text-gray-900 dark:text-white mb-4">Error loading servers</h1>
                    <p className="text-gray-600 dark:text-gray-400 mb-4">Failed to load server data. Please try again later.</p>
                    <div className="text-red-500 mb-4">Error: {String(serversError)}</div>
                    <button 
                        onClick={() => window.location.reload()} 
                        className="bg-blue-600 text-white px-4 py-2 rounded hover:bg-blue-700"
                    >
                        Retry
                    </button>
                </div>
            </div>
        );
    }

    if (serversLoading) {
        return (
            <div className="bg-gray-50 dark:bg-gray-900 min-h-screen" data-testid="loading">
                <div className="flex items-center justify-center h-screen">
                    <div className="animate-pulse text-lg text-gray-600 dark:text-gray-400">
                        Loading servers...
                    </div>
                </div>
            </div>
        );
    }

    return (
        <div className="bg-gray-50 dark:bg-gray-900 min-h-screen">
            {/* Page Header */}
            <div className="bg-white dark:bg-gray-800 border-b border-gray-200 dark:border-gray-700">
                <div className="max-w-7xl mx-auto px-4 sm:px-6 lg:px-8 py-8">
                    <div className="flex flex-col lg:flex-row lg:items-center lg:justify-between">
                        <div className="mb-6 lg:mb-0">
                            <h1 className="text-3xl font-bold text-gray-900 dark:text-white mb-2">
                                MCP Servers
                            </h1>
                            <p className="text-lg text-gray-600 dark:text-gray-300">
                                Discover and integrate powerful Model Context Protocol servers
                                <span className="block text-sm mt-1">
                                    {totalServers} servers available across {categories?.length || 0} categories
                                </span>
                            </p>
                        </div>

                        {/* View Toggle and Sort */}
                        <div className="flex items-center space-x-4">
                            <div className="flex items-center space-x-2">
                                <span className="text-sm text-gray-600 dark:text-gray-400">View:</span>
                                <button
                                    onClick={() => setViewMode("grid")}
                                    className={`p-2 rounded-md ${
                                        viewMode === "grid"
                                            ? "bg-blue-100 dark:bg-blue-900 text-blue-600 dark:text-blue-300"
                                            : "text-gray-400 dark:text-gray-500 hover:text-gray-600 dark:hover:text-gray-300"
                                    }`}
                                >
                                    <Grid3X3 className="h-4 w-4" />
                                </button>
                                <button
                                    onClick={() => setViewMode("list")}
                                    className={`p-2 rounded-md ${
                                        viewMode === "list"
                                            ? "bg-blue-100 dark:bg-blue-900 text-blue-600 dark:text-blue-300"
                                            : "text-gray-400 dark:text-gray-500 hover:text-gray-600 dark:hover:text-gray-300"
                                    }`}
                                >
                                    <List className="h-4 w-4" />
                                </button>
                            </div>

                            <select
                                value={`${sortBy}-${sortOrder}`}
                                onChange={(e) => {
                                    const [newSortBy, newSortOrder] = e.target.value.split('-');
                                    setSortBy(newSortBy);
                                    setSortOrder(newSortOrder as 'asc' | 'desc');
                                }}
                                className="border border-gray-300 dark:border-gray-600 bg-white dark:bg-gray-700 text-gray-900 dark:text-white rounded-md px-3 py-2 text-sm focus:ring-2 focus:ring-blue-500 focus:border-transparent"
                            >
                                <option value="stars-desc">Sort by Stars (High to Low)</option>
                                <option value="stars-asc">Sort by Stars (Low to High)</option>
                                <option value="downloads-desc">Sort by Downloads (High to Low)</option>
                                <option value="downloads-asc">Sort by Downloads (Low to High)</option>
                                <option value="quality_score-desc">Sort by Quality (High to Low)</option>
                                <option value="quality_score-asc">Sort by Quality (Low to High)</option>
                                <option value="name-asc">Sort by Name (A to Z)</option>
                                <option value="name-desc">Sort by Name (Z to A)</option>
                                <option value="last_updated-desc">Sort by Updated (Recent First)</option>
                                <option value="last_updated-asc">Sort by Updated (Oldest First)</option>
                            </select>
                        </div>
                    </div>
                </div>
            </div>

            <div className="max-w-7xl mx-auto px-4 sm:px-6 lg:px-8 py-8">
                <div className="flex flex-col lg:flex-row gap-8">
                    {/* Sidebar Filters */}
                    <div className="lg:w-1/4">
                        <div className="bg-white dark:bg-gray-800 rounded-lg shadow-sm border border-gray-200 dark:border-gray-700 p-6 sticky top-24">
                            <div className="flex items-center justify-between mb-4">
                                <h3 className="text-lg font-semibold text-gray-900 dark:text-white">
                                    Filters
                                </h3>
                                <button
                                    onClick={() => {
                                        setFilters({
                                            categories: [],
                                            platforms: [],
                                            languages: [],
                                            status: [],
                                        });
                                        setSidebarSearch("");
                                        setDebouncedSearch("");
                                    }}
                                    className="text-xs text-blue-600 dark:text-blue-400 hover:text-blue-700 dark:hover:text-blue-300 underline"
                                >
                                    Clear All
                                </button>
                            </div>

                            {/* Search Filter */}
                            <div className="mb-6">
                                <label className="block text-sm font-medium text-gray-700 dark:text-gray-300 mb-2">
                                    Search
                                </label>
                                <div className="relative">
                                    <input
                                        type="search"
                                        placeholder="Filter by name or description..."
                                        value={sidebarSearch}
                                        onChange={(e) => setSidebarSearch(e.target.value)}
                                        className="w-full pl-10 pr-4 py-2 border border-gray-300 dark:border-gray-600 bg-white dark:bg-gray-700 text-gray-900 dark:text-white rounded-lg text-sm placeholder-gray-500 dark:placeholder-gray-400"
                                    />
                                    <Search className="absolute left-3 top-3 h-4 w-4 text-gray-400 dark:text-gray-500" />
                                </div>
                            </div>

                            {/* Category Filter */}
                            <div className="mb-6">
                                <label className="block text-sm font-medium text-gray-700 dark:text-gray-300 mb-3">
                                    Categories
                                </label>
                                <div className="space-y-2">
                                    {categories?.map((category) => (
                                        <label key={category.id} className="flex items-center">
                                            <input
                                                type="checkbox"
                                                checked={filters.categories.includes(category.id)}
                                                onChange={(e) => {
                                                    if (e.target.checked) {
                                                        setFilters({
                                                            ...filters,
                                                            categories: [...filters.categories, category.id]
                                                        });
                                                    } else {
                                                        setFilters({
                                                            ...filters,
                                                            categories: filters.categories.filter(c => c !== category.id)
                                                        });
                                                    }
                                                }}
                                                className="rounded border-gray-300 dark:border-gray-600 bg-white dark:bg-gray-700 text-blue-600 focus:ring-blue-500"
                                            />
                                            <span className="ml-2 text-sm text-gray-700 dark:text-gray-300">
                                                {category.name.en} ({category.serverCount || 0})
                                            </span>
                                        </label>
                                    ))}
                                </div>
                            </div>

                            {/* Platform Filter */}
                            <div className="mb-6">
                                <label className="block text-sm font-medium text-gray-700 dark:text-gray-300 mb-3">
                                    Platform
                                </label>
                                <div className="space-y-2">
                                    {platformFilters.map((platform) => (
                                        <label key={platform.id} className="flex items-center">
                                            <input
                                                type="checkbox"
                                                checked={filters.platforms.includes(platform.id)}
                                                onChange={(e) => {
                                                    if (e.target.checked) {
                                                        setFilters({
                                                            ...filters,
                                                            platforms: [...filters.platforms, platform.id]
                                                        });
                                                    } else {
                                                        setFilters({
                                                            ...filters,
                                                            platforms: filters.platforms.filter(p => p !== platform.id)
                                                        });
                                                    }
                                                }}
                                                className="rounded border-gray-300 dark:border-gray-600 bg-white dark:bg-gray-700 text-blue-600 focus:ring-blue-500"
                                            />
                                            <span className="ml-2 text-sm text-gray-700 dark:text-gray-300">
                                                {platform.name}
                                            </span>
                                        </label>
                                    ))}
                                </div>
                            </div>

                            {/* Language Filter */}
                            <div className="mb-6">
                                <label className="block text-sm font-medium text-gray-700 dark:text-gray-300 mb-3">
                                    Language
                                </label>
                                <div className="space-y-2">
                                    {languageFilters.map((language) => (
                                        <label key={language.id} className="flex items-center">
                                            <input
                                                type="checkbox"
                                                checked={filters.languages.includes(language.id)}
                                                onChange={(e) => {
                                                    if (e.target.checked) {
                                                        setFilters({
                                                            ...filters,
                                                            languages: [...filters.languages, language.id]
                                                        });
                                                    } else {
                                                        setFilters({
                                                            ...filters,
                                                            languages: filters.languages.filter(l => l !== language.id)
                                                        });
                                                    }
                                                }}
                                                className="rounded border-gray-300 dark:border-gray-600 bg-white dark:bg-gray-700 text-blue-600 focus:ring-blue-500"
                                            />
                                            <span className="ml-2 text-sm text-gray-700 dark:text-gray-300">
                                                {language.name}
                                            </span>
                                        </label>
                                    ))}
                                </div>
                            </div>

                            {/* Status Filter */}
                            <div className="mb-6">
                                <label className="block text-sm font-medium text-gray-700 dark:text-gray-300 mb-3">
                                    Status
                                </label>
                                <div className="space-y-2">
                                    {statusFilters.map((status) => (
                                        <label key={status.id} className="flex items-center">
                                            <input
                                                type="checkbox"
                                                checked={filters.status.includes(status.id)}
                                                onChange={(e) => {
                                                    if (e.target.checked) {
                                                        setFilters({
                                                            ...filters,
                                                            status: [...filters.status, status.id]
                                                        });
                                                    } else {
                                                        setFilters({
                                                            ...filters,
                                                            status: filters.status.filter(s => s !== status.id)
                                                        });
                                                    }
                                                }}
                                                className="rounded border-gray-300 dark:border-gray-600 bg-white dark:bg-gray-700 text-blue-600 focus:ring-blue-500"
                                            />
                                            <span className="ml-2 text-sm text-gray-700 dark:text-gray-300">
                                                {status.name}
                                            </span>
                                        </label>
                                    ))}
                                </div>
                            </div>
                        </div>
                    </div>

                    {/* Main Content */}
                    <div className="lg:w-3/4">
                        {/* Results Summary */}
                        <div className="flex items-center justify-between mb-6">
                            <div className="text-sm text-gray-600 dark:text-gray-400">
                                Showing <span className="font-medium">{paginatedServers.length}</span> of{" "}
                                <span className="font-medium">{totalServers}</span> servers
                                (Page {currentPage} of {totalPages})
                            </div>

                            {/* Quick Filters */}
                            <div className="flex flex-wrap gap-2">
                                {["all", "official", "featured", "popular"].map((filter) => (
                                    <span
                                        key={filter}
                                        onClick={() => setQuickFilter(filter)}
                                        className={`filter-tag px-3 py-1 rounded-full text-xs cursor-pointer ${
                                            quickFilter === filter
                                                ? "active"
                                                : "bg-gray-100 dark:bg-gray-700 text-gray-700 dark:text-gray-300 hover:bg-gray-200 dark:hover:bg-gray-600"
                                        }`}
                                    >
                                        {filter.charAt(0).toUpperCase() + filter.slice(1)}
                                    </span>
                                ))}
                            </div>
                        </div>

                        {/* Server Grid/List */}
                        {paginatedServers.length > 0 ? (
                            viewMode === "grid" ? (
                                <div className="grid grid-cols-1 md:grid-cols-2 xl:grid-cols-3 gap-6">
                                    {paginatedServers.map((server) => (
                                        <ServerCard key={server.id} server={server} />
                                    ))}
                                </div>
                            ) : (
                                <div className="space-y-2">
                                    {paginatedServers.map((server) => (
                                        <ServerListItem key={server.id} server={server} />
                                    ))}
                                </div>
                            )
                        ) : (
                            <div className="text-center py-12">
                                <div className="max-w-md mx-auto">
                                    <Search className="h-12 w-12 text-gray-400 dark:text-gray-500 mx-auto mb-4" />
                                    <h3 className="text-lg font-medium text-gray-900 dark:text-white mb-2">
                                        No matching servers found
                                    </h3>
                                    <p className="text-gray-600 dark:text-gray-400">
                                        Try adjusting your search terms or filters
                                    </p>
                                </div>
                            </div>
                        )}

                        {/* Pagination */}
                        {totalPages > 1 && (
                            <div className="mt-8 flex items-center justify-between">
                                <div className="text-sm text-gray-600 dark:text-gray-400">
                                    Showing <span className="font-medium">{paginatedServers.length}</span> of{" "}
                                    <span className="font-medium">{totalServers}</span> results
                                </div>

                                <div className="flex items-center space-x-2">
                                    <button
                                        onClick={() => setCurrentPage(currentPage - 1)}
                                        disabled={!hasPreviousPage}
                                        className="px-3 py-2 text-sm text-gray-500 dark:text-gray-400 bg-white dark:bg-gray-800 border border-gray-300 dark:border-gray-600 rounded-md hover:bg-gray-50 dark:hover:bg-gray-700 disabled:opacity-50 disabled:cursor-not-allowed flex items-center"
                                    >
                                        <ChevronLeft className="h-4 w-4 mr-1" />
                                        Previous
                                    </button>

                                    <div className="flex items-center space-x-1">
                                        {/* Show page numbers */}
                                        {Array.from({ length: Math.min(5, totalPages) }, (_, i) => {
                                            let pageNum;
                                            if (totalPages <= 5) {
                                                pageNum = i + 1;
                                            } else if (currentPage <= 3) {
                                                pageNum = i + 1;
                                            } else if (currentPage >= totalPages - 2) {
                                                pageNum = totalPages - 4 + i;
                                            } else {
                                                pageNum = currentPage - 2 + i;
                                            }

                                            return (
                                                <button
                                                    key={pageNum}
                                                    onClick={() => setCurrentPage(pageNum)}
                                                    className={`px-3 py-2 text-sm rounded-md ${
                                                        currentPage === pageNum
                                                            ? "bg-blue-600 text-white"
                                                            : "text-gray-700 dark:text-gray-300 hover:bg-gray-100 dark:hover:bg-gray-700"
                                                    }`}
                                                >
                                                    {pageNum}
                                                </button>
                                            );
                                        })}

                                        {totalPages > 5 && currentPage < totalPages - 2 && (
                                            <>
                                                <span className="px-2 text-gray-500 dark:text-gray-400">...</span>
                                                <button
                                                    onClick={() => setCurrentPage(totalPages)}
                                                    className="px-3 py-2 text-sm text-gray-700 dark:text-gray-300 hover:bg-gray-100 dark:hover:bg-gray-700 rounded-md"
                                                >
                                                    {totalPages}
                                                </button>
                                            </>
                                        )}
                                    </div>

                                    <button
                                        onClick={() => setCurrentPage(currentPage + 1)}
                                        disabled={!hasNextPage}
                                        className="px-3 py-2 text-sm text-gray-700 dark:text-gray-300 bg-white dark:bg-gray-800 border border-gray-300 dark:border-gray-600 rounded-md hover:bg-gray-50 dark:hover:bg-gray-700 disabled:opacity-50 disabled:cursor-not-allowed flex items-center"
                                    >
                                        Next
                                        <ChevronRight className="h-4 w-4 ml-1" />
                                    </button>
                                </div>
                            </div>
                        )}
                    </div>
                </div>
            </div>
        </div>
    );
};

export default Servers;<|MERGE_RESOLUTION|>--- conflicted
+++ resolved
@@ -60,16 +60,7 @@
 
     // Build filters for the hook
     const hookFilters = useMemo(() => {
-<<<<<<< HEAD
-        const result: {
-            search?: string;
-            category?: string;
-            featured?: boolean;
-            verified?: boolean;
-        } = {};
-=======
-        const result: Record<string, unknown> = {};
->>>>>>> 154c12cc
+        const result: any = {};
         
         if (debouncedSearch.trim()) {
             result.search = debouncedSearch.trim();
