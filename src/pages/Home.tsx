<<<<<<< HEAD
import React, { useState, useMemo, useEffect } from "react";
import { Link } from "react-router-dom";
import { useTranslation } from "react-i18next";
=======
import React, { useMemo } from "react";
>>>>>>> 5139f99a
import {
    Search
} from "lucide-react";
import { useServerStats } from "../hooks/useUnifiedData";
import { useAppStore } from "../store/useAppStore";
import ParticleHero from "../components/ParticleHero";
import Servers from "./Servers";
import { useTopStarServers, type StarServer } from "../hooks/useTopStarServers";
import { ClientOnly } from "../components/ClientOnly";
import type { MCPServer } from "../types";
<<<<<<< HEAD
import ProgressiveEllipsis from "../components/ProgressiveEllipsis";
import { FavoriteButton } from "../components/FavoriteButton";
import StructuredData from "../components/StructuredData";
=======
>>>>>>> 5139f99a


const Home: React.FC = () => {
<<<<<<< HEAD
    const { t } = useTranslation('home');
    // State management
    const [sidebarSearch, setSidebarSearch] = useState("");
    const [debouncedSearch, setDebouncedSearch] = useState("");
    const [viewMode, setViewMode] = useState<"grid" | "list">("grid");
    const [sortBy, setSortBy] = useState("stars");
    const [sortOrder, setSortOrder] = useState<"asc" | "desc">("desc");
    const [quickFilter, setQuickFilter] = useState("all");
    const [currentPage, setCurrentPage] = useState(1);
    const [filters, setFilters] = useState({
        categories: [] as string[],
        platforms: [] as string[],
        languages: [] as string[],
        status: [] as string[],
    });

=======
>>>>>>> 5139f99a
    // Get app store state
    const { searchQuery, setSearchQuery } = useAppStore();
    
    // Get data for hero section
    const { data: serverStats } = useServerStats();
    const { data: topStarServers } = useTopStarServers(300);

    // Use server stats for statistics display with fallbacks
    const statistics = useMemo(() => {
        if (serverStats) {
            return {
                totalServers: serverStats.totalServers,
                averageStars: serverStats.averageStars || 0,
                uniqueCategories: serverStats.uniqueCategories,
                activeRepos: serverStats.activeRepos || 0
            };
        }
        
        return {
            totalServers: 0,
            averageStars: 0,
            uniqueCategories: 0,
            activeRepos: 0
        };
    }, [serverStats]);

<<<<<<< HEAD
    // Debounce search input to avoid excessive API calls
    useEffect(() => {
        const timer = setTimeout(() => {
            setDebouncedSearch(sidebarSearch);
        }, 1000); // 500ms delay

        return () => clearTimeout(timer);
    }, [sidebarSearch]);

    // Get real categories with server counts
    const { data: categories } = useCategories();

    // Build filters for the hook
    const hookFilters = useMemo(() => {
        const result: Record<string, unknown> = {};
        
        if (debouncedSearch.trim()) {
            result.search = debouncedSearch.trim();
        }
        
        if (filters.categories.length > 0) {
            result.category = filters.categories[0]; // For simplicity, use first category
        }
        
        if (quickFilter === "featured") {
            result.featured = true;
        } else if (quickFilter === "verified") {
            result.verified = true;
        }
        
        return Object.keys(result).length > 0 ? result : undefined;
    }, [debouncedSearch, filters, quickFilter]);

    // Use paginated hook
    const { 
        data: paginatedResult, 
        isLoading: serversLoading, 
        error: serversError 
    } = useServersPaginated(
        currentPage,
        12, // items per page
        sortBy,
        sortOrder,
        hookFilters
    );

    const servers = paginatedResult?.data || [];
    const totalServers = paginatedResult?.total || 0;
    const hasNextPage = paginatedResult?.hasNextPage || false;
    const hasPreviousPage = paginatedResult?.hasPreviousPage || false;
    const totalPages = paginatedResult?.totalPages || 0;

    const platformFilters = [
        { id: "web", name: "Web" },
        { id: "desktop", name: "Desktop" },
        { id: "mobile", name: "Mobile" },
        { id: "cloud", name: "Cloud" },
    ];

    const languageFilters = [
        { id: "python", name: "Python" },
        { id: "typescript", name: "TypeScript" },
        { id: "javascript", name: "JavaScript" },
        { id: "go", name: "Go" },
        { id: "rust", name: "Rust" },
        { id: "java", name: "Java" },
    ];

    const statusFilters = [
        { id: "official", name: "Official" },
        { id: "featured", name: "Featured" },
        { id: "verified", name: "Verified" },
        { id: "popular", name: "Popular" },
    ];

    // Get server icon based on category or tags
    const getServerIcon = (server: ServerData) => {
        const tags = server.tags.join(" ").toLowerCase();
        const category = Array.isArray(server.category) ? server.category.join(" ").toLowerCase() : server.category.toLowerCase();
        const combined = `${tags} ${category}`;
        
        if (combined.includes("file") || combined.includes("storage")) {
            return <Folder className="h-5 w-5 text-white" />;
        } else if (combined.includes("database") || combined.includes("sql")) {
            return <Database className="h-5 w-5 text-white" />;
        } else if (combined.includes("communication") || combined.includes("slack") || combined.includes("messaging")) {
            return <MessageCircle className="h-5 w-5 text-white" />;
        } else if (combined.includes("ai") || combined.includes("ml") || combined.includes("search")) {
            return <Bot className="h-5 w-5 text-white" />;
        } else if (combined.includes("development") || combined.includes("github") || combined.includes("git")) {
            return <Bot className="h-5 w-5 text-white" />;
        } else {
            return <FileText className="h-5 w-5 text-white" />;
        }
    };

    // Get server icon background color
    const getServerIconBg = (server: ServerData) => {
        const tags = server.tags.join(" ").toLowerCase();
        const category = Array.isArray(server.category) ? server.category.join(" ").toLowerCase() : server.category.toLowerCase();
        const combined = `${tags} ${category}`;
        
        if (combined.includes("file") || combined.includes("storage")) {
            return "bg-blue-600";
        } else if (combined.includes("database") || combined.includes("sql")) {
            return server.name.toLowerCase().includes("sqlite") ? "bg-yellow-600" : "bg-green-600";
        } else if (combined.includes("communication") || combined.includes("slack") || combined.includes("messaging")) {
            return "bg-purple-600";
        } else if (combined.includes("ai") || combined.includes("ml") || combined.includes("search")) {
            return "bg-red-600";
        } else if (combined.includes("development") || combined.includes("github") || combined.includes("git")) {
            return "bg-indigo-600";
        } else {
            return "bg-yellow-600";
        }
    };

    // Format numbers
    const formatNumber = (num: number) => {
        if (num >= 1000) {
            return (num / 1000).toFixed(1) + "k";
        }
        return num.toString();
    };

    // Format time ago - matching demo format exactly
    const formatTimeAgo = (dateString: string) => {
        const date = new Date(dateString);
        const now = new Date();
        const diffInDays = Math.floor((now.getTime() - date.getTime()) / (1000 * 60 * 60 * 24));
        
        if (diffInDays === 0) return "today";
        if (diffInDays === 1) return "1d ago";
        if (diffInDays === 2) return "2d ago";
        if (diffInDays === 3) return "3d ago";
        if (diffInDays === 5) return "5d ago";
        if (diffInDays < 7) return `${diffInDays}d ago`;
        if (diffInDays < 14) return "1w ago";
        return `${Math.floor(diffInDays / 7)}w ago`;
    };

    // Server data is already filtered and sorted on the server side
    const filteredAndSortedServers = servers;

    // Reset page when filters change
    React.useEffect(() => {
        setCurrentPage(1);
    }, [debouncedSearch, quickFilter, filters, sortBy, sortOrder]);

    // Servers are already paginated from the server
    const paginatedServers = filteredAndSortedServers;

    const ServerCard: React.FC<{ server: ServerData }> = ({ server }) => (
        <Link to={`/servers/${server.slug}`}>
            <div
                className="bg-white dark:bg-gray-800 rounded-xl shadow-sm border border-gray-200 dark:border-gray-700 p-6 hover-lift cursor-pointer"
                data-testid="server-card"
            >
                <div className="flex items-start justify-between mb-4">
                    <div className="flex items-center min-w-0 flex-1 mr-4">
                        <div
                            className={`w-10 h-10 ${getServerIconBg(
                                server
                            )} rounded-lg flex items-center justify-center mr-3 flex-shrink-0`}
                        >
                            {getServerIcon(server)}
                        </div>
                        <div className="min-w-0 flex-1">
                            {server.owner && (
                                <div className="text-sm text-gray-500 dark:text-gray-400 mb-1 truncate">
                                    @{server.owner}
                                </div>
                            )}
                            <h3
                                className="server-name text-lg font-semibold text-gray-900 dark:text-white"
                                data-testid="server-name"
                            >
                                <ProgressiveEllipsis
                                    text={server.name}
                                    maxLength={15}
                                    preserveStart={6}
                                    preserveEnd={4}
                                />
                            </h3>
                            <div className="flex items-center space-x-2 mt-1">
                                {server.official && (
                                    <span className="bg-blue-100 dark:bg-blue-900 text-blue-800 dark:text-blue-200 text-xs px-2 py-1 rounded-full">
                                        Official
                                    </span>
                                )}
                                {server.featured && (
                                    <span className="bg-green-100 dark:bg-green-900 text-green-800 dark:text-green-200 text-xs px-2 py-1 rounded-full">
                                        Featured
                                    </span>
                                )}
                                {server.usage.downloads >= 10000 && (
                                    <span className="bg-orange-100 dark:bg-orange-900 text-orange-800 dark:text-orange-200 text-xs px-2 py-1 rounded-full">
                                        Popular
                                    </span>
                                )}
                            </div>
                        </div>
                    </div>
                    <div className="text-right flex-shrink-0 space-y-2">
                        <FavoriteButton
                            serverId={server.id}
                            size="sm"
                            className="mb-2"
                        />
                    </div>
                </div>

                <p className="server-description text-gray-600 dark:text-gray-300 text-sm mb-4 line-clamp-2">
                    {server.descriptionEn || server.description["zh-CN"]}
                </p>

                <div className="flex flex-wrap gap-1 mb-4">
                    {server.tags.slice(0, 3).map((tag: string) => (
                        <Link
                            key={tag}
                            to={`/tags/${encodeURIComponent(tag)}`}
                            className="bg-gray-100 dark:bg-gray-700 text-gray-700 dark:text-gray-300 hover:bg-primary-100 dark:hover:bg-primary-900 hover:text-primary-800 dark:hover:text-primary-200 text-xs px-2 py-1 rounded transition-colors"
                            onClick={(e) => e.stopPropagation()}
                        >
                            #{tag}
                        </Link>
                    ))}
                </div>

                <div className="flex items-center justify-between">
                    <div className="server-stats flex items-center space-x-3 text-xs text-gray-500 dark:text-gray-400">
                        <div className="text-xs text-gray-500 dark:text-gray-400 flex items-center">
                            <Star className="h-4 w-4 fill-current text-yellow-500" />{" "}
                            {formatNumber(server.repository.stars)} stars
                        </div>
                        <span className="flex items-center">
                            <Calendar className="h-3 w-3" />
                            {formatTimeAgo(
                                server.repository.lastUpdate ||
                                    server.repository.lastUpdated ||
                                    ""
                            )}
                        </span>
                    </div>
                    <span className="text-blue-600 dark:text-blue-400 hover:text-blue-700 dark:hover:text-blue-300 font-medium text-xs flex items-center">
                        View Details
                        <ArrowRight className="h-3 w-3" />
                    </span>
                </div>
            </div>
        </Link>
    );

    // Server List Item Component
    const ServerListItem: React.FC<{ server: ServerData }> = ({ server }) => (
        <Link to={`/servers/${server.slug}`}>
            <div
                className="bg-white dark:bg-gray-800 rounded-lg shadow-sm border border-gray-200 dark:border-gray-700 p-4 hover-lift cursor-pointer mb-4"
                data-testid="server-list-item"
            >
                <div className="flex items-center justify-between">
                    <div className="flex items-center min-w-0 flex-1">
                        <div
                            className={`w-12 h-12 ${getServerIconBg(
                                server
                            )} rounded-lg flex items-center justify-center mr-4 flex-shrink-0`}
                        >
                            {getServerIcon(server)}
                        </div>
                        <div className="min-w-0 flex-1">
                            <div className="flex items-center space-x-3 mb-2">
                                <h3
                                    className="server-name text-lg font-semibold text-gray-900 dark:text-white"
                                    data-testid="server-name"
                                >
                                    <ProgressiveEllipsis
                                        text={server.name}
                                        maxLength={25}
                                        preserveStart={10}
                                        preserveEnd={8}
                                    />
                                </h3>
                                {server.owner && (
                                    <span className="text-sm text-gray-500 dark:text-gray-400">
                                        @{server.owner}
                                    </span>
                                )}
                                <div className="flex items-center space-x-2">
                                    {server.official && (
                                        <span className="bg-blue-100 dark:bg-blue-900 text-blue-800 dark:text-blue-200 text-xs px-2 py-1 rounded-full">
                                            Official
                                        </span>
                                    )}
                                    {server.featured && (
                                        <span className="bg-green-100 dark:bg-green-900 text-green-800 dark:text-green-200 text-xs px-2 py-1 rounded-full">
                                            Featured
                                        </span>
                                    )}
                                    {server.usage.downloads >= 10000 && (
                                        <span className="bg-orange-100 dark:bg-orange-900 text-orange-800 dark:text-orange-200 text-xs px-2 py-1 rounded-full">
                                            Popular
                                        </span>
                                    )}
                                </div>
                            </div>
                            <p className="server-description text-gray-600 dark:text-gray-300 text-sm mb-2 line-clamp-1">
                                {server.descriptionEn ||
                                    server.description["zh-CN"]}
                            </p>
                            <div className="flex items-center space-x-4 text-xs text-gray-500 dark:text-gray-400">
                                <div className="text-xs text-gray-500 dark:text-gray-400 flex items-center">
                                    <Star className="mr-1.5 h-4 w-4 fill-current text-yellow-500" />{" "}
                                    {formatNumber(server.repository.stars)}{" "}
                                    stars
                                </div>
                                <span className="flex items-center">
                                    <Calendar className="h-3 w-3 mr-1" />
                                    {formatTimeAgo(
                                        server.repository.lastUpdate ||
                                            server.repository.lastUpdated ||
                                            ""
                                    )}
                                </span>
                                <div className="flex flex-wrap gap-1">
                                    {server.tags
                                        .slice(0, 2)
                                        .map((tag: string) => (
                                            <Link
                                                key={tag}
                                                to={`/tags/${encodeURIComponent(tag)}`}
                                                className="bg-gray-100 dark:bg-gray-700 text-gray-700 dark:text-gray-300 hover:bg-primary-100 dark:hover:bg-primary-900 hover:text-primary-800 dark:hover:text-primary-200 text-xs px-2 py-1 rounded transition-colors"
                                                onClick={(e) => e.stopPropagation()}
                                            >
                                                #{tag}
                                            </Link>
                                        ))}
                                </div>
                            </div>
                        </div>
                    </div>
                    <div className="flex items-center space-x-4 flex-shrink-0">
                        <FavoriteButton serverId={server.id} size="sm" />
                        <span className="text-blue-600 dark:text-blue-400 hover:text-blue-700 dark:hover:text-blue-300 font-medium text-sm flex items-center">
                            View Details
                            <ArrowRight className="h-3 w-3 ml-1" />
                        </span>
                    </div>
                </div>
            </div>
        </Link>
    );

    if (serversLoading) {
        return (
            <div className="bg-gray-50 dark:bg-gray-900 min-h-screen" data-testid="loading">
                {/* Page Header */}
                <div className="bg-white dark:bg-gray-800 border-b border-gray-200 dark:border-gray-700">
                    <div className="max-w-7xl mx-auto px-4 sm:px-6 lg:px-8 py-8">
                        <div className="animate-pulse">
                            <div className="h-8 bg-gray-200 dark:bg-gray-700 rounded w-64 mb-4"></div>
                            <div className="h-6 bg-gray-200 dark:bg-gray-700 rounded w-96"></div>
                        </div>
                    </div>
                </div>

                <div className="max-w-7xl mx-auto px-4 sm:px-6 lg:px-8 py-8">
                    <div className="flex flex-col lg:flex-row gap-8">
                        {/* Sidebar */}
                        <div className="lg:w-1/4">
                            <div className="bg-white dark:bg-gray-800 rounded-lg shadow-sm border border-gray-200 dark:border-gray-700 p-6 animate-pulse">
                                <div className="h-6 bg-gray-200 dark:bg-gray-700 rounded mb-4"></div>
                                <div className="space-y-4">
                                    <div className="h-10 bg-gray-200 dark:bg-gray-700 rounded"></div>
                                    <div className="h-20 bg-gray-200 dark:bg-gray-700 rounded"></div>
                                </div>
                            </div>
                        </div>

                        {/* Main Content */}
                        <div className="lg:w-3/4">
                            <div className="grid grid-cols-1 md:grid-cols-2 xl:grid-cols-3 gap-6">
                                {[...Array(9)].map((_, i) => (
                                    <div
                                        key={i}
                                        className="bg-white dark:bg-gray-800 rounded-xl shadow-sm border border-gray-200 dark:border-gray-700 p-6 animate-pulse"
                                    >
                                        <div className="flex items-center mb-4">
                                            <div className="w-10 h-10 bg-gray-200 dark:bg-gray-700 rounded-lg mr-3"></div>
                                            <div>
                                                <div className="h-5 bg-gray-200 dark:bg-gray-700 rounded w-32 mb-2"></div>
                                                <div className="h-4 bg-gray-200 dark:bg-gray-700 rounded w-20"></div>
                                            </div>
                                        </div>
                                        <div className="h-4 bg-gray-200 dark:bg-gray-700 rounded mb-2"></div>
                                        <div className="h-4 bg-gray-200 dark:bg-gray-700 rounded w-3/4 mb-4"></div>
                                        <div className="flex gap-2 mb-4">
                                            <div className="h-6 bg-gray-200 dark:bg-gray-700 rounded w-16"></div>
                                            <div className="h-6 bg-gray-200 dark:bg-gray-700 rounded w-20"></div>
                                        </div>
                                        <div className="flex justify-between">
                                            <div className="h-4 bg-gray-200 dark:bg-gray-700 rounded w-24"></div>
                                            <div className="h-4 bg-gray-200 dark:bg-gray-700 rounded w-20"></div>
                                        </div>
                                    </div>
                                ))}
                            </div>
                        </div>
                    </div>
                </div>
            </div>
        );
    }

    if (serversError) {
        return (
            <div className="bg-gray-50 dark:bg-gray-900 min-h-screen flex items-center justify-center">
                <div className="text-center">
                    <h1 className="text-2xl font-bold text-gray-900 dark:text-white mb-4">Error loading servers</h1>
                    <p className="text-gray-600 dark:text-gray-400 mb-4">Failed to load server data. Please try again later.</p>
                    <div className="text-red-500 mb-4">Error: {String(serversError)}</div>
                    <button 
                        onClick={() => window.location.reload()} 
                        className="bg-blue-600 text-white px-4 py-2 rounded hover:bg-blue-700"
                    >
                        Retry
                    </button>
                </div>
            </div>
        );
    }

=======
>>>>>>> 5139f99a
    return (
        <div className="min-h-screen bg-white dark:bg-gray-900">
            {/* Structured Data */}
            <StructuredData type="website" />
            
            {/* Hero Section */}
            <section className="relative overflow-hidden cosmic-bg h-[80vh] flex items-center" style={{ isolation: 'isolate' }}>
                <ClientOnly fallback={
                    <div className="absolute inset-0 bg-gradient-to-br from-blue-900 via-purple-900 to-black" style={{ zIndex: 1 }}></div>
                }>
                    <ParticleHero 
                        servers={(topStarServers || []) as (MCPServer | StarServer)[]}
                        searchQuery={searchQuery}
                        maxStars={300}
                    />
                </ClientOnly>
                
                <div className="absolute inset-0 bg-gradient-to-b from-transparent via-transparent to-black opacity-30 pointer-events-none" style={{ zIndex: 5 }}></div>
                <div className="relative max-w-7xl mx-auto px-4 sm:px-6 lg:px-8 py-24 lg:py-32 pointer-events-none" style={{ zIndex: 10 }}>
                    <div className="text-center animate-fade-in-up">
                        <h1 className="text-4xl md:text-6xl font-bold text-white mb-6 relative z-10">
                            {t("hero.title")}
                            <span className="block bg-gradient-to-r from-cyan-300 to-purple-300 bg-clip-text text-transparent">{t("hero.titleHighlight")}</span>
                        </h1>
                        <p className="text-xl md:text-2xl text-gray-200 mb-8 max-w-3xl mx-auto relative z-10">
                            {t("hero.subtitle")}
                        </p>

                        {/* Search Bar */}
                        <div className="max-w-2xl mx-auto mb-8 relative z-10 pointer-events-auto">
                            <div className="relative rounded-xl p-2" style={{
                                background: 'rgba(100, 255, 218, 0.1)',
                                backdropFilter: 'blur(15px)',
                                border: '1px solid rgba(100, 255, 218, 0.3)',
                                boxShadow: '0 8px 32px rgba(100, 255, 218, 0.1)'
                            }}>
                                <input
                                    type="search"
                                    placeholder={t("hero.searchPlaceholder")}
                                    value={searchQuery}
                                    onChange={(e) => setSearchQuery(e.target.value)}
                                    className="w-full px-6 py-4 bg-white dark:bg-gray-800 dark:text-white dark:placeholder-gray-400 rounded-lg border-0 text-lg"
                                    data-testid="home-search-input"
                                />
                                <button className="absolute right-3 top-1/2 transform -translate-y-1/2 bg-gradient-to-r from-cyan-500 to-purple-500 text-white px-6 py-2 rounded-lg hover:from-cyan-600 hover:to-purple-600 transition-all duration-300 shadow-lg hover:shadow-cyan-500/25">
                                    <Search className="h-4 w-4 mr-2 inline" />
                                    {t("hero.searchButton")}
                                </button>
                            </div>
                        </div>

                        {/* Quick Stats */}
                        <div className="grid grid-cols-2 md:grid-cols-4 gap-6 max-w-4xl mx-auto relative z-10 pointer-events-auto">
                            <div className="rounded-lg p-4 text-center hover-lift" style={{
                                background: 'rgba(100, 255, 218, 0.1)',
                                backdropFilter: 'blur(15px)',
                                border: '1px solid rgba(100, 255, 218, 0.3)',
                                boxShadow: '0 8px 32px rgba(100, 255, 218, 0.1)'
                            }}>
                                <div className="text-3xl font-bold bg-gradient-to-r from-cyan-300 to-white bg-clip-text text-transparent">
                                    {statistics.totalServers > 0 ? statistics.totalServers.toLocaleString() : '...'}
                                </div>
                                <div className="text-gray-300">{t("hero.stats.servers")}</div>
                            </div>
                            <div className="rounded-lg p-4 text-center hover-lift" style={{
                                background: 'rgba(147, 51, 234, 0.1)',
                                backdropFilter: 'blur(15px)',
                                border: '1px solid rgba(147, 51, 234, 0.3)',
                                boxShadow: '0 8px 32px rgba(147, 51, 234, 0.1)'
                            }}>
                                <div className="text-3xl font-bold bg-gradient-to-r from-purple-300 to-white bg-clip-text text-transparent">
                                    {statistics.uniqueCategories > 0 ? statistics.uniqueCategories : '...'}
                                </div>
                                <div className="text-gray-300">{t("hero.stats.categories")}</div>
                            </div>
                            <div className="rounded-lg p-4 text-center hover-lift" style={{
                                background: 'rgba(34, 197, 94, 0.1)',
                                backdropFilter: 'blur(15px)',
                                border: '1px solid rgba(34, 197, 94, 0.3)',
                                boxShadow: '0 8px 32px rgba(34, 197, 94, 0.1)'
                            }}>
                                <div className="text-3xl font-bold bg-gradient-to-r from-green-300 to-white bg-clip-text text-transparent">
                                    {statistics.averageStars > 0 
                                        ? statistics.averageStars >= 1000
                                            ? `${Math.floor(statistics.averageStars / 1000)}K`
                                            : statistics.averageStars.toLocaleString()
                                        : '...'
                                    }
                                </div>
                                <div className="text-gray-300">{t("hero.stats.averageStars")}</div>
                            </div>
                            <div className="rounded-lg p-4 text-center hover-lift" style={{
                                background: 'rgba(249, 115, 22, 0.1)',
                                backdropFilter: 'blur(15px)',
                                border: '1px solid rgba(249, 115, 22, 0.3)',
                                boxShadow: '0 8px 32px rgba(249, 115, 22, 0.1)'
                            }}>
                                <div className="text-3xl font-bold bg-gradient-to-r from-orange-300 to-white bg-clip-text text-transparent">
                                    {statistics.activeRepos > 0 ? statistics.activeRepos.toLocaleString() : '...'}
                                </div>
                                <div className="text-gray-300">{t("hero.stats.activeThisMonth")}</div>
                            </div>
                        </div>
                    </div>
                </div>
            </section>


            {/* Servers Section */}
            <Servers />
        </div>
    );
};

export default Home;<|MERGE_RESOLUTION|>--- conflicted
+++ resolved
@@ -1,10 +1,4 @@
-<<<<<<< HEAD
-import React, { useState, useMemo, useEffect } from "react";
-import { Link } from "react-router-dom";
-import { useTranslation } from "react-i18next";
-=======
 import React, { useMemo } from "react";
->>>>>>> 5139f99a
 import {
     Search
 } from "lucide-react";
@@ -13,36 +7,10 @@
 import ParticleHero from "../components/ParticleHero";
 import Servers from "./Servers";
 import { useTopStarServers, type StarServer } from "../hooks/useTopStarServers";
-import { ClientOnly } from "../components/ClientOnly";
 import type { MCPServer } from "../types";
-<<<<<<< HEAD
-import ProgressiveEllipsis from "../components/ProgressiveEllipsis";
-import { FavoriteButton } from "../components/FavoriteButton";
-import StructuredData from "../components/StructuredData";
-=======
->>>>>>> 5139f99a
 
 
 const Home: React.FC = () => {
-<<<<<<< HEAD
-    const { t } = useTranslation('home');
-    // State management
-    const [sidebarSearch, setSidebarSearch] = useState("");
-    const [debouncedSearch, setDebouncedSearch] = useState("");
-    const [viewMode, setViewMode] = useState<"grid" | "list">("grid");
-    const [sortBy, setSortBy] = useState("stars");
-    const [sortOrder, setSortOrder] = useState<"asc" | "desc">("desc");
-    const [quickFilter, setQuickFilter] = useState("all");
-    const [currentPage, setCurrentPage] = useState(1);
-    const [filters, setFilters] = useState({
-        categories: [] as string[],
-        platforms: [] as string[],
-        languages: [] as string[],
-        status: [] as string[],
-    });
-
-=======
->>>>>>> 5139f99a
     // Get app store state
     const { searchQuery, setSearchQuery } = useAppStore();
     
@@ -69,466 +37,25 @@
         };
     }, [serverStats]);
 
-<<<<<<< HEAD
-    // Debounce search input to avoid excessive API calls
-    useEffect(() => {
-        const timer = setTimeout(() => {
-            setDebouncedSearch(sidebarSearch);
-        }, 1000); // 500ms delay
-
-        return () => clearTimeout(timer);
-    }, [sidebarSearch]);
-
-    // Get real categories with server counts
-    const { data: categories } = useCategories();
-
-    // Build filters for the hook
-    const hookFilters = useMemo(() => {
-        const result: Record<string, unknown> = {};
-        
-        if (debouncedSearch.trim()) {
-            result.search = debouncedSearch.trim();
-        }
-        
-        if (filters.categories.length > 0) {
-            result.category = filters.categories[0]; // For simplicity, use first category
-        }
-        
-        if (quickFilter === "featured") {
-            result.featured = true;
-        } else if (quickFilter === "verified") {
-            result.verified = true;
-        }
-        
-        return Object.keys(result).length > 0 ? result : undefined;
-    }, [debouncedSearch, filters, quickFilter]);
-
-    // Use paginated hook
-    const { 
-        data: paginatedResult, 
-        isLoading: serversLoading, 
-        error: serversError 
-    } = useServersPaginated(
-        currentPage,
-        12, // items per page
-        sortBy,
-        sortOrder,
-        hookFilters
-    );
-
-    const servers = paginatedResult?.data || [];
-    const totalServers = paginatedResult?.total || 0;
-    const hasNextPage = paginatedResult?.hasNextPage || false;
-    const hasPreviousPage = paginatedResult?.hasPreviousPage || false;
-    const totalPages = paginatedResult?.totalPages || 0;
-
-    const platformFilters = [
-        { id: "web", name: "Web" },
-        { id: "desktop", name: "Desktop" },
-        { id: "mobile", name: "Mobile" },
-        { id: "cloud", name: "Cloud" },
-    ];
-
-    const languageFilters = [
-        { id: "python", name: "Python" },
-        { id: "typescript", name: "TypeScript" },
-        { id: "javascript", name: "JavaScript" },
-        { id: "go", name: "Go" },
-        { id: "rust", name: "Rust" },
-        { id: "java", name: "Java" },
-    ];
-
-    const statusFilters = [
-        { id: "official", name: "Official" },
-        { id: "featured", name: "Featured" },
-        { id: "verified", name: "Verified" },
-        { id: "popular", name: "Popular" },
-    ];
-
-    // Get server icon based on category or tags
-    const getServerIcon = (server: ServerData) => {
-        const tags = server.tags.join(" ").toLowerCase();
-        const category = Array.isArray(server.category) ? server.category.join(" ").toLowerCase() : server.category.toLowerCase();
-        const combined = `${tags} ${category}`;
-        
-        if (combined.includes("file") || combined.includes("storage")) {
-            return <Folder className="h-5 w-5 text-white" />;
-        } else if (combined.includes("database") || combined.includes("sql")) {
-            return <Database className="h-5 w-5 text-white" />;
-        } else if (combined.includes("communication") || combined.includes("slack") || combined.includes("messaging")) {
-            return <MessageCircle className="h-5 w-5 text-white" />;
-        } else if (combined.includes("ai") || combined.includes("ml") || combined.includes("search")) {
-            return <Bot className="h-5 w-5 text-white" />;
-        } else if (combined.includes("development") || combined.includes("github") || combined.includes("git")) {
-            return <Bot className="h-5 w-5 text-white" />;
-        } else {
-            return <FileText className="h-5 w-5 text-white" />;
-        }
-    };
-
-    // Get server icon background color
-    const getServerIconBg = (server: ServerData) => {
-        const tags = server.tags.join(" ").toLowerCase();
-        const category = Array.isArray(server.category) ? server.category.join(" ").toLowerCase() : server.category.toLowerCase();
-        const combined = `${tags} ${category}`;
-        
-        if (combined.includes("file") || combined.includes("storage")) {
-            return "bg-blue-600";
-        } else if (combined.includes("database") || combined.includes("sql")) {
-            return server.name.toLowerCase().includes("sqlite") ? "bg-yellow-600" : "bg-green-600";
-        } else if (combined.includes("communication") || combined.includes("slack") || combined.includes("messaging")) {
-            return "bg-purple-600";
-        } else if (combined.includes("ai") || combined.includes("ml") || combined.includes("search")) {
-            return "bg-red-600";
-        } else if (combined.includes("development") || combined.includes("github") || combined.includes("git")) {
-            return "bg-indigo-600";
-        } else {
-            return "bg-yellow-600";
-        }
-    };
-
-    // Format numbers
-    const formatNumber = (num: number) => {
-        if (num >= 1000) {
-            return (num / 1000).toFixed(1) + "k";
-        }
-        return num.toString();
-    };
-
-    // Format time ago - matching demo format exactly
-    const formatTimeAgo = (dateString: string) => {
-        const date = new Date(dateString);
-        const now = new Date();
-        const diffInDays = Math.floor((now.getTime() - date.getTime()) / (1000 * 60 * 60 * 24));
-        
-        if (diffInDays === 0) return "today";
-        if (diffInDays === 1) return "1d ago";
-        if (diffInDays === 2) return "2d ago";
-        if (diffInDays === 3) return "3d ago";
-        if (diffInDays === 5) return "5d ago";
-        if (diffInDays < 7) return `${diffInDays}d ago`;
-        if (diffInDays < 14) return "1w ago";
-        return `${Math.floor(diffInDays / 7)}w ago`;
-    };
-
-    // Server data is already filtered and sorted on the server side
-    const filteredAndSortedServers = servers;
-
-    // Reset page when filters change
-    React.useEffect(() => {
-        setCurrentPage(1);
-    }, [debouncedSearch, quickFilter, filters, sortBy, sortOrder]);
-
-    // Servers are already paginated from the server
-    const paginatedServers = filteredAndSortedServers;
-
-    const ServerCard: React.FC<{ server: ServerData }> = ({ server }) => (
-        <Link to={`/servers/${server.slug}`}>
-            <div
-                className="bg-white dark:bg-gray-800 rounded-xl shadow-sm border border-gray-200 dark:border-gray-700 p-6 hover-lift cursor-pointer"
-                data-testid="server-card"
-            >
-                <div className="flex items-start justify-between mb-4">
-                    <div className="flex items-center min-w-0 flex-1 mr-4">
-                        <div
-                            className={`w-10 h-10 ${getServerIconBg(
-                                server
-                            )} rounded-lg flex items-center justify-center mr-3 flex-shrink-0`}
-                        >
-                            {getServerIcon(server)}
-                        </div>
-                        <div className="min-w-0 flex-1">
-                            {server.owner && (
-                                <div className="text-sm text-gray-500 dark:text-gray-400 mb-1 truncate">
-                                    @{server.owner}
-                                </div>
-                            )}
-                            <h3
-                                className="server-name text-lg font-semibold text-gray-900 dark:text-white"
-                                data-testid="server-name"
-                            >
-                                <ProgressiveEllipsis
-                                    text={server.name}
-                                    maxLength={15}
-                                    preserveStart={6}
-                                    preserveEnd={4}
-                                />
-                            </h3>
-                            <div className="flex items-center space-x-2 mt-1">
-                                {server.official && (
-                                    <span className="bg-blue-100 dark:bg-blue-900 text-blue-800 dark:text-blue-200 text-xs px-2 py-1 rounded-full">
-                                        Official
-                                    </span>
-                                )}
-                                {server.featured && (
-                                    <span className="bg-green-100 dark:bg-green-900 text-green-800 dark:text-green-200 text-xs px-2 py-1 rounded-full">
-                                        Featured
-                                    </span>
-                                )}
-                                {server.usage.downloads >= 10000 && (
-                                    <span className="bg-orange-100 dark:bg-orange-900 text-orange-800 dark:text-orange-200 text-xs px-2 py-1 rounded-full">
-                                        Popular
-                                    </span>
-                                )}
-                            </div>
-                        </div>
-                    </div>
-                    <div className="text-right flex-shrink-0 space-y-2">
-                        <FavoriteButton
-                            serverId={server.id}
-                            size="sm"
-                            className="mb-2"
-                        />
-                    </div>
-                </div>
-
-                <p className="server-description text-gray-600 dark:text-gray-300 text-sm mb-4 line-clamp-2">
-                    {server.descriptionEn || server.description["zh-CN"]}
-                </p>
-
-                <div className="flex flex-wrap gap-1 mb-4">
-                    {server.tags.slice(0, 3).map((tag: string) => (
-                        <Link
-                            key={tag}
-                            to={`/tags/${encodeURIComponent(tag)}`}
-                            className="bg-gray-100 dark:bg-gray-700 text-gray-700 dark:text-gray-300 hover:bg-primary-100 dark:hover:bg-primary-900 hover:text-primary-800 dark:hover:text-primary-200 text-xs px-2 py-1 rounded transition-colors"
-                            onClick={(e) => e.stopPropagation()}
-                        >
-                            #{tag}
-                        </Link>
-                    ))}
-                </div>
-
-                <div className="flex items-center justify-between">
-                    <div className="server-stats flex items-center space-x-3 text-xs text-gray-500 dark:text-gray-400">
-                        <div className="text-xs text-gray-500 dark:text-gray-400 flex items-center">
-                            <Star className="h-4 w-4 fill-current text-yellow-500" />{" "}
-                            {formatNumber(server.repository.stars)} stars
-                        </div>
-                        <span className="flex items-center">
-                            <Calendar className="h-3 w-3" />
-                            {formatTimeAgo(
-                                server.repository.lastUpdate ||
-                                    server.repository.lastUpdated ||
-                                    ""
-                            )}
-                        </span>
-                    </div>
-                    <span className="text-blue-600 dark:text-blue-400 hover:text-blue-700 dark:hover:text-blue-300 font-medium text-xs flex items-center">
-                        View Details
-                        <ArrowRight className="h-3 w-3" />
-                    </span>
-                </div>
-            </div>
-        </Link>
-    );
-
-    // Server List Item Component
-    const ServerListItem: React.FC<{ server: ServerData }> = ({ server }) => (
-        <Link to={`/servers/${server.slug}`}>
-            <div
-                className="bg-white dark:bg-gray-800 rounded-lg shadow-sm border border-gray-200 dark:border-gray-700 p-4 hover-lift cursor-pointer mb-4"
-                data-testid="server-list-item"
-            >
-                <div className="flex items-center justify-between">
-                    <div className="flex items-center min-w-0 flex-1">
-                        <div
-                            className={`w-12 h-12 ${getServerIconBg(
-                                server
-                            )} rounded-lg flex items-center justify-center mr-4 flex-shrink-0`}
-                        >
-                            {getServerIcon(server)}
-                        </div>
-                        <div className="min-w-0 flex-1">
-                            <div className="flex items-center space-x-3 mb-2">
-                                <h3
-                                    className="server-name text-lg font-semibold text-gray-900 dark:text-white"
-                                    data-testid="server-name"
-                                >
-                                    <ProgressiveEllipsis
-                                        text={server.name}
-                                        maxLength={25}
-                                        preserveStart={10}
-                                        preserveEnd={8}
-                                    />
-                                </h3>
-                                {server.owner && (
-                                    <span className="text-sm text-gray-500 dark:text-gray-400">
-                                        @{server.owner}
-                                    </span>
-                                )}
-                                <div className="flex items-center space-x-2">
-                                    {server.official && (
-                                        <span className="bg-blue-100 dark:bg-blue-900 text-blue-800 dark:text-blue-200 text-xs px-2 py-1 rounded-full">
-                                            Official
-                                        </span>
-                                    )}
-                                    {server.featured && (
-                                        <span className="bg-green-100 dark:bg-green-900 text-green-800 dark:text-green-200 text-xs px-2 py-1 rounded-full">
-                                            Featured
-                                        </span>
-                                    )}
-                                    {server.usage.downloads >= 10000 && (
-                                        <span className="bg-orange-100 dark:bg-orange-900 text-orange-800 dark:text-orange-200 text-xs px-2 py-1 rounded-full">
-                                            Popular
-                                        </span>
-                                    )}
-                                </div>
-                            </div>
-                            <p className="server-description text-gray-600 dark:text-gray-300 text-sm mb-2 line-clamp-1">
-                                {server.descriptionEn ||
-                                    server.description["zh-CN"]}
-                            </p>
-                            <div className="flex items-center space-x-4 text-xs text-gray-500 dark:text-gray-400">
-                                <div className="text-xs text-gray-500 dark:text-gray-400 flex items-center">
-                                    <Star className="mr-1.5 h-4 w-4 fill-current text-yellow-500" />{" "}
-                                    {formatNumber(server.repository.stars)}{" "}
-                                    stars
-                                </div>
-                                <span className="flex items-center">
-                                    <Calendar className="h-3 w-3 mr-1" />
-                                    {formatTimeAgo(
-                                        server.repository.lastUpdate ||
-                                            server.repository.lastUpdated ||
-                                            ""
-                                    )}
-                                </span>
-                                <div className="flex flex-wrap gap-1">
-                                    {server.tags
-                                        .slice(0, 2)
-                                        .map((tag: string) => (
-                                            <Link
-                                                key={tag}
-                                                to={`/tags/${encodeURIComponent(tag)}`}
-                                                className="bg-gray-100 dark:bg-gray-700 text-gray-700 dark:text-gray-300 hover:bg-primary-100 dark:hover:bg-primary-900 hover:text-primary-800 dark:hover:text-primary-200 text-xs px-2 py-1 rounded transition-colors"
-                                                onClick={(e) => e.stopPropagation()}
-                                            >
-                                                #{tag}
-                                            </Link>
-                                        ))}
-                                </div>
-                            </div>
-                        </div>
-                    </div>
-                    <div className="flex items-center space-x-4 flex-shrink-0">
-                        <FavoriteButton serverId={server.id} size="sm" />
-                        <span className="text-blue-600 dark:text-blue-400 hover:text-blue-700 dark:hover:text-blue-300 font-medium text-sm flex items-center">
-                            View Details
-                            <ArrowRight className="h-3 w-3 ml-1" />
-                        </span>
-                    </div>
-                </div>
-            </div>
-        </Link>
-    );
-
-    if (serversLoading) {
-        return (
-            <div className="bg-gray-50 dark:bg-gray-900 min-h-screen" data-testid="loading">
-                {/* Page Header */}
-                <div className="bg-white dark:bg-gray-800 border-b border-gray-200 dark:border-gray-700">
-                    <div className="max-w-7xl mx-auto px-4 sm:px-6 lg:px-8 py-8">
-                        <div className="animate-pulse">
-                            <div className="h-8 bg-gray-200 dark:bg-gray-700 rounded w-64 mb-4"></div>
-                            <div className="h-6 bg-gray-200 dark:bg-gray-700 rounded w-96"></div>
-                        </div>
-                    </div>
-                </div>
-
-                <div className="max-w-7xl mx-auto px-4 sm:px-6 lg:px-8 py-8">
-                    <div className="flex flex-col lg:flex-row gap-8">
-                        {/* Sidebar */}
-                        <div className="lg:w-1/4">
-                            <div className="bg-white dark:bg-gray-800 rounded-lg shadow-sm border border-gray-200 dark:border-gray-700 p-6 animate-pulse">
-                                <div className="h-6 bg-gray-200 dark:bg-gray-700 rounded mb-4"></div>
-                                <div className="space-y-4">
-                                    <div className="h-10 bg-gray-200 dark:bg-gray-700 rounded"></div>
-                                    <div className="h-20 bg-gray-200 dark:bg-gray-700 rounded"></div>
-                                </div>
-                            </div>
-                        </div>
-
-                        {/* Main Content */}
-                        <div className="lg:w-3/4">
-                            <div className="grid grid-cols-1 md:grid-cols-2 xl:grid-cols-3 gap-6">
-                                {[...Array(9)].map((_, i) => (
-                                    <div
-                                        key={i}
-                                        className="bg-white dark:bg-gray-800 rounded-xl shadow-sm border border-gray-200 dark:border-gray-700 p-6 animate-pulse"
-                                    >
-                                        <div className="flex items-center mb-4">
-                                            <div className="w-10 h-10 bg-gray-200 dark:bg-gray-700 rounded-lg mr-3"></div>
-                                            <div>
-                                                <div className="h-5 bg-gray-200 dark:bg-gray-700 rounded w-32 mb-2"></div>
-                                                <div className="h-4 bg-gray-200 dark:bg-gray-700 rounded w-20"></div>
-                                            </div>
-                                        </div>
-                                        <div className="h-4 bg-gray-200 dark:bg-gray-700 rounded mb-2"></div>
-                                        <div className="h-4 bg-gray-200 dark:bg-gray-700 rounded w-3/4 mb-4"></div>
-                                        <div className="flex gap-2 mb-4">
-                                            <div className="h-6 bg-gray-200 dark:bg-gray-700 rounded w-16"></div>
-                                            <div className="h-6 bg-gray-200 dark:bg-gray-700 rounded w-20"></div>
-                                        </div>
-                                        <div className="flex justify-between">
-                                            <div className="h-4 bg-gray-200 dark:bg-gray-700 rounded w-24"></div>
-                                            <div className="h-4 bg-gray-200 dark:bg-gray-700 rounded w-20"></div>
-                                        </div>
-                                    </div>
-                                ))}
-                            </div>
-                        </div>
-                    </div>
-                </div>
-            </div>
-        );
-    }
-
-    if (serversError) {
-        return (
-            <div className="bg-gray-50 dark:bg-gray-900 min-h-screen flex items-center justify-center">
-                <div className="text-center">
-                    <h1 className="text-2xl font-bold text-gray-900 dark:text-white mb-4">Error loading servers</h1>
-                    <p className="text-gray-600 dark:text-gray-400 mb-4">Failed to load server data. Please try again later.</p>
-                    <div className="text-red-500 mb-4">Error: {String(serversError)}</div>
-                    <button 
-                        onClick={() => window.location.reload()} 
-                        className="bg-blue-600 text-white px-4 py-2 rounded hover:bg-blue-700"
-                    >
-                        Retry
-                    </button>
-                </div>
-            </div>
-        );
-    }
-
-=======
->>>>>>> 5139f99a
     return (
         <div className="min-h-screen bg-white dark:bg-gray-900">
-            {/* Structured Data */}
-            <StructuredData type="website" />
-            
             {/* Hero Section */}
             <section className="relative overflow-hidden cosmic-bg h-[80vh] flex items-center" style={{ isolation: 'isolate' }}>
-                <ClientOnly fallback={
-                    <div className="absolute inset-0 bg-gradient-to-br from-blue-900 via-purple-900 to-black" style={{ zIndex: 1 }}></div>
-                }>
-                    <ParticleHero 
-                        servers={(topStarServers || []) as (MCPServer | StarServer)[]}
-                        searchQuery={searchQuery}
-                        maxStars={300}
-                    />
-                </ClientOnly>
+                <ParticleHero 
+                    servers={(topStarServers || []) as (MCPServer | StarServer)[]}
+                    searchQuery={searchQuery}
+                    maxStars={300}
+                />
                 
                 <div className="absolute inset-0 bg-gradient-to-b from-transparent via-transparent to-black opacity-30 pointer-events-none" style={{ zIndex: 5 }}></div>
                 <div className="relative max-w-7xl mx-auto px-4 sm:px-6 lg:px-8 py-24 lg:py-32 pointer-events-none" style={{ zIndex: 10 }}>
                     <div className="text-center animate-fade-in-up">
                         <h1 className="text-4xl md:text-6xl font-bold text-white mb-6 relative z-10">
-                            {t("hero.title")}
-                            <span className="block bg-gradient-to-r from-cyan-300 to-purple-300 bg-clip-text text-transparent">{t("hero.titleHighlight")}</span>
+                            Discover the Best
+                            <span className="block bg-gradient-to-r from-cyan-300 to-purple-300 bg-clip-text text-transparent">MCP Servers</span>
                         </h1>
                         <p className="text-xl md:text-2xl text-gray-200 mb-8 max-w-3xl mx-auto relative z-10">
-                            {t("hero.subtitle")}
+                            Your gateway to enhanced AI capabilities. Explore, integrate, and supercharge your applications with Model Context Protocol servers.
                         </p>
 
                         {/* Search Bar */}
@@ -541,7 +68,7 @@
                             }}>
                                 <input
                                     type="search"
-                                    placeholder={t("hero.searchPlaceholder")}
+                                    placeholder="Search for MCP servers, categories, or features..."
                                     value={searchQuery}
                                     onChange={(e) => setSearchQuery(e.target.value)}
                                     className="w-full px-6 py-4 bg-white dark:bg-gray-800 dark:text-white dark:placeholder-gray-400 rounded-lg border-0 text-lg"
@@ -549,7 +76,7 @@
                                 />
                                 <button className="absolute right-3 top-1/2 transform -translate-y-1/2 bg-gradient-to-r from-cyan-500 to-purple-500 text-white px-6 py-2 rounded-lg hover:from-cyan-600 hover:to-purple-600 transition-all duration-300 shadow-lg hover:shadow-cyan-500/25">
                                     <Search className="h-4 w-4 mr-2 inline" />
-                                    {t("hero.searchButton")}
+                                    Search
                                 </button>
                             </div>
                         </div>
@@ -565,7 +92,7 @@
                                 <div className="text-3xl font-bold bg-gradient-to-r from-cyan-300 to-white bg-clip-text text-transparent">
                                     {statistics.totalServers > 0 ? statistics.totalServers.toLocaleString() : '...'}
                                 </div>
-                                <div className="text-gray-300">{t("hero.stats.servers")}</div>
+                                <div className="text-gray-300">MCP Servers</div>
                             </div>
                             <div className="rounded-lg p-4 text-center hover-lift" style={{
                                 background: 'rgba(147, 51, 234, 0.1)',
@@ -576,7 +103,7 @@
                                 <div className="text-3xl font-bold bg-gradient-to-r from-purple-300 to-white bg-clip-text text-transparent">
                                     {statistics.uniqueCategories > 0 ? statistics.uniqueCategories : '...'}
                                 </div>
-                                <div className="text-gray-300">{t("hero.stats.categories")}</div>
+                                <div className="text-gray-300">Categories</div>
                             </div>
                             <div className="rounded-lg p-4 text-center hover-lift" style={{
                                 background: 'rgba(34, 197, 94, 0.1)',
@@ -592,7 +119,7 @@
                                         : '...'
                                     }
                                 </div>
-                                <div className="text-gray-300">{t("hero.stats.averageStars")}</div>
+                                <div className="text-gray-300">Avg Stars</div>
                             </div>
                             <div className="rounded-lg p-4 text-center hover-lift" style={{
                                 background: 'rgba(249, 115, 22, 0.1)',
@@ -603,13 +130,12 @@
                                 <div className="text-3xl font-bold bg-gradient-to-r from-orange-300 to-white bg-clip-text text-transparent">
                                     {statistics.activeRepos > 0 ? statistics.activeRepos.toLocaleString() : '...'}
                                 </div>
-                                <div className="text-gray-300">{t("hero.stats.activeThisMonth")}</div>
+                                <div className="text-gray-300">Active Repos</div>
                             </div>
                         </div>
                     </div>
                 </div>
             </section>
-
 
             {/* Servers Section */}
             <Servers />
