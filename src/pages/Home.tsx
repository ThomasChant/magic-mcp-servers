import React, { useState, useMemo, useEffect } from "react";
import { Link } from "react-router-dom";
import { useTranslation } from "react-i18next";
import {
    Search,
    Star,
    Calendar,
    ArrowRight,
    Grid3X3,
    List,
    ChevronLeft,
    ChevronRight,
    Folder,
    Database,
    MessageCircle,
    Bot,
    FileText,
    Rocket,
    Book,
} from "lucide-react";
import { useServersPaginated, useCategories, useServerStats } from "../hooks/useUnifiedData";
import { useAppStore } from "../store/useAppStore";
import ParticleHero from "../components/ParticleHero";
import { useTopStarServers, type StarServer } from "../hooks/useTopStarServers";
<<<<<<< HEAD
import CategorySection from "../components/Home/CategorySection";
import { ClientOnly } from "../components/ClientOnly";
=======
>>>>>>> 4c18d0f0
import type { MCPServer } from "../types";
import ProgressiveEllipsis from "../components/ProgressiveEllipsis";
import { FavoriteButton } from "../components/FavoriteButton";

// Extended interface for JSON data structure
interface ServerData extends Omit<MCPServer, 'verified'> {
    official?: boolean;
    descriptionEn?: string;
    repository: MCPServer['repository'] & {
        lastUpdate?: string;
    };
}

const Home: React.FC = () => {
<<<<<<< HEAD
    const { t } = useTranslation("home");
=======
    // State management
    const [sidebarSearch, setSidebarSearch] = useState("");
    const [debouncedSearch, setDebouncedSearch] = useState("");
    const [viewMode, setViewMode] = useState<"grid" | "list">("grid");
    const [sortBy, setSortBy] = useState("stars");
    const [sortOrder, setSortOrder] = useState<"asc" | "desc">("desc");
    const [quickFilter, setQuickFilter] = useState("all");
    const [currentPage, setCurrentPage] = useState(1);
    const [filters, setFilters] = useState({
        categories: [] as string[],
        platforms: [] as string[],
        languages: [] as string[],
        status: [] as string[],
    });

    // Get app store state
>>>>>>> 4c18d0f0
    const { searchQuery, setSearchQuery } = useAppStore();
    
    // Get data for hero section
    const { data: serverStats } = useServerStats();
    const { data: topStarServers } = useTopStarServers(300);

    // Use server stats for statistics display with fallbacks
    const statistics = useMemo(() => {
        if (serverStats) {
            return {
                totalServers: serverStats.totalServers,
                averageStars: serverStats.averageStars || 0,
                uniqueCategories: serverStats.uniqueCategories,
                activeRepos: serverStats.activeRepos || 0
            };
        }
        
        return {
            totalServers: 0,
            averageStars: 0,
            uniqueCategories: 0,
            activeRepos: 0
        };
    }, [serverStats]);

    // Debounce search input to avoid excessive API calls
    useEffect(() => {
        const timer = setTimeout(() => {
            setDebouncedSearch(sidebarSearch);
        }, 1000); // 500ms delay

        return () => clearTimeout(timer);
    }, [sidebarSearch]);

    // Get real categories with server counts
    const { data: categories } = useCategories();

    // Build filters for the hook
    const hookFilters = useMemo(() => {
        const result: Record<string, unknown> = {};
        
        if (debouncedSearch.trim()) {
            result.search = debouncedSearch.trim();
        }
        
        if (filters.categories.length > 0) {
            result.category = filters.categories[0]; // For simplicity, use first category
        }
        
        if (quickFilter === "featured") {
            result.featured = true;
        } else if (quickFilter === "verified") {
            result.verified = true;
        }
        
        return Object.keys(result).length > 0 ? result : undefined;
    }, [debouncedSearch, filters, quickFilter]);

    // Use paginated hook
    const { 
        data: paginatedResult, 
        isLoading: serversLoading, 
        error: serversError 
    } = useServersPaginated(
        currentPage,
        12, // items per page
        sortBy,
        sortOrder,
        hookFilters
    );

    const servers = paginatedResult?.data || [];
    const totalServers = paginatedResult?.total || 0;
    const hasNextPage = paginatedResult?.hasNextPage || false;
    const hasPreviousPage = paginatedResult?.hasPreviousPage || false;
    const totalPages = paginatedResult?.totalPages || 0;

    const platformFilters = [
        { id: "web", name: "Web" },
        { id: "desktop", name: "Desktop" },
        { id: "mobile", name: "Mobile" },
        { id: "cloud", name: "Cloud" },
    ];

    const languageFilters = [
        { id: "python", name: "Python" },
        { id: "typescript", name: "TypeScript" },
        { id: "javascript", name: "JavaScript" },
        { id: "go", name: "Go" },
        { id: "rust", name: "Rust" },
        { id: "java", name: "Java" },
    ];

    const statusFilters = [
        { id: "official", name: "Official" },
        { id: "featured", name: "Featured" },
        { id: "verified", name: "Verified" },
        { id: "popular", name: "Popular" },
    ];

    // Get server icon based on category or tags
    const getServerIcon = (server: ServerData) => {
        const tags = server.tags.join(" ").toLowerCase();
        const category = Array.isArray(server.category) ? server.category.join(" ").toLowerCase() : server.category.toLowerCase();
        const combined = `${tags} ${category}`;
        
        if (combined.includes("file") || combined.includes("storage")) {
            return <Folder className="h-5 w-5 text-white" />;
        } else if (combined.includes("database") || combined.includes("sql")) {
            return <Database className="h-5 w-5 text-white" />;
        } else if (combined.includes("communication") || combined.includes("slack") || combined.includes("messaging")) {
            return <MessageCircle className="h-5 w-5 text-white" />;
        } else if (combined.includes("ai") || combined.includes("ml") || combined.includes("search")) {
            return <Bot className="h-5 w-5 text-white" />;
        } else if (combined.includes("development") || combined.includes("github") || combined.includes("git")) {
            return <Bot className="h-5 w-5 text-white" />;
        } else {
            return <FileText className="h-5 w-5 text-white" />;
        }
    };

    // Get server icon background color
    const getServerIconBg = (server: ServerData) => {
        const tags = server.tags.join(" ").toLowerCase();
        const category = Array.isArray(server.category) ? server.category.join(" ").toLowerCase() : server.category.toLowerCase();
        const combined = `${tags} ${category}`;
        
        if (combined.includes("file") || combined.includes("storage")) {
            return "bg-blue-600";
        } else if (combined.includes("database") || combined.includes("sql")) {
            return server.name.toLowerCase().includes("sqlite") ? "bg-yellow-600" : "bg-green-600";
        } else if (combined.includes("communication") || combined.includes("slack") || combined.includes("messaging")) {
            return "bg-purple-600";
        } else if (combined.includes("ai") || combined.includes("ml") || combined.includes("search")) {
            return "bg-red-600";
        } else if (combined.includes("development") || combined.includes("github") || combined.includes("git")) {
            return "bg-indigo-600";
        } else {
            return "bg-yellow-600";
        }
    };

    // Format numbers
    const formatNumber = (num: number) => {
        if (num >= 1000) {
            return (num / 1000).toFixed(1) + "k";
        }
        return num.toString();
    };

    // Format time ago - matching demo format exactly
    const formatTimeAgo = (dateString: string) => {
        const date = new Date(dateString);
        const now = new Date();
        const diffInDays = Math.floor((now.getTime() - date.getTime()) / (1000 * 60 * 60 * 24));
        
        if (diffInDays === 0) return "today";
        if (diffInDays === 1) return "1d ago";
        if (diffInDays === 2) return "2d ago";
        if (diffInDays === 3) return "3d ago";
        if (diffInDays === 5) return "5d ago";
        if (diffInDays < 7) return `${diffInDays}d ago`;
        if (diffInDays < 14) return "1w ago";
        return `${Math.floor(diffInDays / 7)}w ago`;
    };

    // Server data is already filtered and sorted on the server side
    const filteredAndSortedServers = servers;

    // Reset page when filters change
    React.useEffect(() => {
        setCurrentPage(1);
    }, [debouncedSearch, quickFilter, filters, sortBy, sortOrder]);

    // Servers are already paginated from the server
    const paginatedServers = filteredAndSortedServers;

    const ServerCard: React.FC<{ server: ServerData }> = ({ server }) => (
        <Link to={`/servers/${server.slug}`}>
            <div
                className="bg-white dark:bg-gray-800 rounded-xl shadow-sm border border-gray-200 dark:border-gray-700 p-6 hover-lift cursor-pointer"
                data-testid="server-card"
            >
                <div className="flex items-start justify-between mb-4">
                    <div className="flex items-center min-w-0 flex-1 mr-4">
                        <div
                            className={`w-10 h-10 ${getServerIconBg(
                                server
                            )} rounded-lg flex items-center justify-center mr-3 flex-shrink-0`}
                        >
                            {getServerIcon(server)}
                        </div>
                        <div className="min-w-0 flex-1">
                            {server.owner && (
                                <div className="text-sm text-gray-500 dark:text-gray-400 mb-1 truncate">
                                    @{server.owner}
                                </div>
                            )}
                            <h3
                                className="server-name text-lg font-semibold text-gray-900 dark:text-white"
                                data-testid="server-name"
                            >
                                <ProgressiveEllipsis
                                    text={server.name}
                                    maxLength={15}
                                    preserveStart={6}
                                    preserveEnd={4}
                                />
                            </h3>
                            <div className="flex items-center space-x-2 mt-1">
                                {server.official && (
                                    <span className="bg-blue-100 dark:bg-blue-900 text-blue-800 dark:text-blue-200 text-xs px-2 py-1 rounded-full">
                                        Official
                                    </span>
                                )}
                                {server.featured && (
                                    <span className="bg-green-100 dark:bg-green-900 text-green-800 dark:text-green-200 text-xs px-2 py-1 rounded-full">
                                        Featured
                                    </span>
                                )}
                                {server.usage.downloads >= 10000 && (
                                    <span className="bg-orange-100 dark:bg-orange-900 text-orange-800 dark:text-orange-200 text-xs px-2 py-1 rounded-full">
                                        Popular
                                    </span>
                                )}
                            </div>
                        </div>
                    </div>
                    <div className="text-right flex-shrink-0 space-y-2">
                        <FavoriteButton
                            serverId={server.id}
                            size="sm"
                            className="mb-2"
                        />
                    </div>
                </div>

                <p className="server-description text-gray-600 dark:text-gray-300 text-sm mb-4 line-clamp-2">
                    {server.descriptionEn || server.description["zh-CN"]}
                </p>

                <div className="flex flex-wrap gap-1 mb-4">
                    {server.tags.slice(0, 3).map((tag: string) => (
                        <span
                            key={tag}
                            className="bg-gray-100 dark:bg-gray-700 text-gray-700 dark:text-gray-300 text-xs px-2 py-1 rounded"
                        >
                            {tag}
                        </span>
                    ))}
                </div>

                <div className="flex items-center justify-between">
                    <div className="server-stats flex items-center space-x-3 text-xs text-gray-500 dark:text-gray-400">
                        <div className="text-xs text-gray-500 dark:text-gray-400 flex items-center">
                            <Star className="h-4 w-4 fill-current text-yellow-500" />{" "}
                            {formatNumber(server.repository.stars)} stars
                        </div>
                        <span className="flex items-center">
                            <Calendar className="h-3 w-3" />
                            {formatTimeAgo(
                                server.repository.lastUpdate ||
                                    server.repository.lastUpdated ||
                                    ""
                            )}
                        </span>
                    </div>
                    <span className="text-blue-600 dark:text-blue-400 hover:text-blue-700 dark:hover:text-blue-300 font-medium text-xs flex items-center">
                        View Details
                        <ArrowRight className="h-3 w-3" />
                    </span>
                </div>
            </div>
        </Link>
    );

    // Server List Item Component
    const ServerListItem: React.FC<{ server: ServerData }> = ({ server }) => (
        <Link to={`/servers/${server.slug}`}>
            <div
                className="bg-white dark:bg-gray-800 rounded-lg shadow-sm border border-gray-200 dark:border-gray-700 p-4 hover-lift cursor-pointer mb-4"
                data-testid="server-list-item"
            >
                <div className="flex items-center justify-between">
                    <div className="flex items-center min-w-0 flex-1">
                        <div
                            className={`w-12 h-12 ${getServerIconBg(
                                server
                            )} rounded-lg flex items-center justify-center mr-4 flex-shrink-0`}
                        >
                            {getServerIcon(server)}
                        </div>
                        <div className="min-w-0 flex-1">
                            <div className="flex items-center space-x-3 mb-2">
                                <h3
                                    className="server-name text-lg font-semibold text-gray-900 dark:text-white"
                                    data-testid="server-name"
                                >
                                    <ProgressiveEllipsis
                                        text={server.name}
                                        maxLength={25}
                                        preserveStart={10}
                                        preserveEnd={8}
                                    />
                                </h3>
                                {server.owner && (
                                    <span className="text-sm text-gray-500 dark:text-gray-400">
                                        @{server.owner}
                                    </span>
                                )}
                                <div className="flex items-center space-x-2">
                                    {server.official && (
                                        <span className="bg-blue-100 dark:bg-blue-900 text-blue-800 dark:text-blue-200 text-xs px-2 py-1 rounded-full">
                                            Official
                                        </span>
                                    )}
                                    {server.featured && (
                                        <span className="bg-green-100 dark:bg-green-900 text-green-800 dark:text-green-200 text-xs px-2 py-1 rounded-full">
                                            Featured
                                        </span>
                                    )}
                                    {server.usage.downloads >= 10000 && (
                                        <span className="bg-orange-100 dark:bg-orange-900 text-orange-800 dark:text-orange-200 text-xs px-2 py-1 rounded-full">
                                            Popular
                                        </span>
                                    )}
                                </div>
                            </div>
                            <p className="server-description text-gray-600 dark:text-gray-300 text-sm mb-2 line-clamp-1">
                                {server.descriptionEn ||
                                    server.description["zh-CN"]}
                            </p>
                            <div className="flex items-center space-x-4 text-xs text-gray-500 dark:text-gray-400">
                                <div className="text-xs text-gray-500 dark:text-gray-400 flex items-center">
                                    <Star className="mr-1.5 h-4 w-4 fill-current text-yellow-500" />{" "}
                                    {formatNumber(server.repository.stars)}{" "}
                                    stars
                                </div>
                                <span className="flex items-center">
                                    <Calendar className="h-3 w-3 mr-1" />
                                    {formatTimeAgo(
                                        server.repository.lastUpdate ||
                                            server.repository.lastUpdated ||
                                            ""
                                    )}
                                </span>
                                <div className="flex flex-wrap gap-1">
                                    {server.tags
                                        .slice(0, 2)
                                        .map((tag: string) => (
                                            <span
                                                key={tag}
                                                className="bg-gray-100 dark:bg-gray-700 text-gray-700 dark:text-gray-300 text-xs px-2 py-1 rounded"
                                            >
                                                {tag}
                                            </span>
                                        ))}
                                </div>
                            </div>
                        </div>
                    </div>
                    <div className="flex items-center space-x-4 flex-shrink-0">
                        <FavoriteButton serverId={server.id} size="sm" />
                        <span className="text-blue-600 dark:text-blue-400 hover:text-blue-700 dark:hover:text-blue-300 font-medium text-sm flex items-center">
                            View Details
                            <ArrowRight className="h-3 w-3 ml-1" />
                        </span>
                    </div>
                </div>
            </div>
        </Link>
    );

    if (serversLoading) {
        return (
            <div className="bg-gray-50 dark:bg-gray-900 min-h-screen" data-testid="loading">
                {/* Page Header */}
                <div className="bg-white dark:bg-gray-800 border-b border-gray-200 dark:border-gray-700">
                    <div className="max-w-7xl mx-auto px-4 sm:px-6 lg:px-8 py-8">
                        <div className="animate-pulse">
                            <div className="h-8 bg-gray-200 dark:bg-gray-700 rounded w-64 mb-4"></div>
                            <div className="h-6 bg-gray-200 dark:bg-gray-700 rounded w-96"></div>
                        </div>
                    </div>
                </div>

                <div className="max-w-7xl mx-auto px-4 sm:px-6 lg:px-8 py-8">
                    <div className="flex flex-col lg:flex-row gap-8">
                        {/* Sidebar */}
                        <div className="lg:w-1/4">
                            <div className="bg-white dark:bg-gray-800 rounded-lg shadow-sm border border-gray-200 dark:border-gray-700 p-6 animate-pulse">
                                <div className="h-6 bg-gray-200 dark:bg-gray-700 rounded mb-4"></div>
                                <div className="space-y-4">
                                    <div className="h-10 bg-gray-200 dark:bg-gray-700 rounded"></div>
                                    <div className="h-20 bg-gray-200 dark:bg-gray-700 rounded"></div>
                                </div>
                            </div>
                        </div>

                        {/* Main Content */}
                        <div className="lg:w-3/4">
                            <div className="grid grid-cols-1 md:grid-cols-2 xl:grid-cols-3 gap-6">
                                {[...Array(9)].map((_, i) => (
                                    <div
                                        key={i}
                                        className="bg-white dark:bg-gray-800 rounded-xl shadow-sm border border-gray-200 dark:border-gray-700 p-6 animate-pulse"
                                    >
                                        <div className="flex items-center mb-4">
                                            <div className="w-10 h-10 bg-gray-200 dark:bg-gray-700 rounded-lg mr-3"></div>
                                            <div>
                                                <div className="h-5 bg-gray-200 dark:bg-gray-700 rounded w-32 mb-2"></div>
                                                <div className="h-4 bg-gray-200 dark:bg-gray-700 rounded w-20"></div>
                                            </div>
                                        </div>
                                        <div className="h-4 bg-gray-200 dark:bg-gray-700 rounded mb-2"></div>
                                        <div className="h-4 bg-gray-200 dark:bg-gray-700 rounded w-3/4 mb-4"></div>
                                        <div className="flex gap-2 mb-4">
                                            <div className="h-6 bg-gray-200 dark:bg-gray-700 rounded w-16"></div>
                                            <div className="h-6 bg-gray-200 dark:bg-gray-700 rounded w-20"></div>
                                        </div>
                                        <div className="flex justify-between">
                                            <div className="h-4 bg-gray-200 dark:bg-gray-700 rounded w-24"></div>
                                            <div className="h-4 bg-gray-200 dark:bg-gray-700 rounded w-20"></div>
                                        </div>
                                    </div>
                                ))}
                            </div>
                        </div>
                    </div>
                </div>
            </div>
        );
    }

    if (serversError) {
        return (
            <div className="bg-gray-50 dark:bg-gray-900 min-h-screen flex items-center justify-center">
                <div className="text-center">
                    <h1 className="text-2xl font-bold text-gray-900 dark:text-white mb-4">Error loading servers</h1>
                    <p className="text-gray-600 dark:text-gray-400 mb-4">Failed to load server data. Please try again later.</p>
                    <div className="text-red-500 mb-4">Error: {String(serversError)}</div>
                    <button 
                        onClick={() => window.location.reload()} 
                        className="bg-blue-600 text-white px-4 py-2 rounded hover:bg-blue-700"
                    >
                        Retry
                    </button>
                </div>
            </div>
        );
    }

    return (
        <div className="min-h-screen bg-white dark:bg-gray-900">
            {/* Hero Section */}
            <section className="relative overflow-hidden cosmic-bg h-[80vh] flex items-center" style={{ isolation: 'isolate' }}>
<<<<<<< HEAD
                <ClientOnly fallback={
                    <div className="absolute inset-0 bg-gradient-to-br from-blue-900 via-purple-900 to-black" style={{ zIndex: 1 }}></div>
                }>
                    <ParticleHero 
                        servers={(topStarServers || []) as (MCPServer | StarServer)[]}
                        searchQuery={searchQuery}
                        maxStars={300}
                    />
                </ClientOnly>
=======
                <ParticleHero 
                    servers={(topStarServers || []) as (MCPServer | StarServer)[]}
                    searchQuery={searchQuery}
                    maxStars={300}
                />
>>>>>>> 4c18d0f0
                
                <div className="absolute inset-0 bg-gradient-to-b from-transparent via-transparent to-black opacity-30 pointer-events-none" style={{ zIndex: 5 }}></div>
                <div className="relative max-w-7xl mx-auto px-4 sm:px-6 lg:px-8 py-24 lg:py-32 pointer-events-none" style={{ zIndex: 10 }}>
                    <div className="text-center animate-fade-in-up">
                        <h1 className="text-4xl md:text-6xl font-bold text-white mb-6 relative z-10">
                            {t("hero.title")}
                            <span className="block bg-gradient-to-r from-cyan-300 to-purple-300 bg-clip-text text-transparent">{t("hero.titleHighlight")}</span>
                        </h1>
                        <p className="text-xl md:text-2xl text-gray-200 mb-8 max-w-3xl mx-auto relative z-10">
                            {t("hero.subtitle")}
                        </p>

                        {/* Search Bar */}
                        <div className="max-w-2xl mx-auto mb-8 relative z-10 pointer-events-auto">
                            <div className="relative rounded-xl p-2" style={{
                                background: 'rgba(100, 255, 218, 0.1)',
                                backdropFilter: 'blur(15px)',
                                border: '1px solid rgba(100, 255, 218, 0.3)',
                                boxShadow: '0 8px 32px rgba(100, 255, 218, 0.1)'
                            }}>
                                <input
                                    type="search"
                                    placeholder={t("hero.searchPlaceholder")}
                                    value={searchQuery}
                                    onChange={(e) => setSearchQuery(e.target.value)}
                                    className="w-full px-6 py-4 bg-white dark:bg-gray-800 dark:text-white dark:placeholder-gray-400 rounded-lg border-0 text-lg"
                                    data-testid="home-search-input"
                                />
                                <button className="absolute right-3 top-1/2 transform -translate-y-1/2 bg-gradient-to-r from-cyan-500 to-purple-500 text-white px-6 py-2 rounded-lg hover:from-cyan-600 hover:to-purple-600 transition-all duration-300 shadow-lg hover:shadow-cyan-500/25">
                                    <Search className="h-4 w-4 mr-2 inline" />
                                    {t("hero.searchButton")}
                                </button>
                            </div>
                        </div>

                        {/* Quick Stats */}
                        <div className="grid grid-cols-2 md:grid-cols-4 gap-6 max-w-4xl mx-auto relative z-10 pointer-events-auto">
                            <div className="rounded-lg p-4 text-center hover-lift" style={{
                                background: 'rgba(100, 255, 218, 0.1)',
                                backdropFilter: 'blur(15px)',
                                border: '1px solid rgba(100, 255, 218, 0.3)',
                                boxShadow: '0 8px 32px rgba(100, 255, 218, 0.1)'
                            }}>
                                <div className="text-3xl font-bold bg-gradient-to-r from-cyan-300 to-white bg-clip-text text-transparent">
                                    {statistics.totalServers > 0 ? statistics.totalServers.toLocaleString() : '...'}
                                </div>
                                <div className="text-gray-300">{t("hero.stats.servers")}</div>
                            </div>
                            <div className="rounded-lg p-4 text-center hover-lift" style={{
                                background: 'rgba(147, 51, 234, 0.1)',
                                backdropFilter: 'blur(15px)',
                                border: '1px solid rgba(147, 51, 234, 0.3)',
                                boxShadow: '0 8px 32px rgba(147, 51, 234, 0.1)'
                            }}>
                                <div className="text-3xl font-bold bg-gradient-to-r from-purple-300 to-white bg-clip-text text-transparent">
                                    {statistics.uniqueCategories > 0 ? statistics.uniqueCategories : '...'}
                                </div>
                                <div className="text-gray-300">{t("hero.stats.categories")}</div>
                            </div>
                            <div className="rounded-lg p-4 text-center hover-lift" style={{
                                background: 'rgba(34, 197, 94, 0.1)',
                                backdropFilter: 'blur(15px)',
                                border: '1px solid rgba(34, 197, 94, 0.3)',
                                boxShadow: '0 8px 32px rgba(34, 197, 94, 0.1)'
                            }}>
                                <div className="text-3xl font-bold bg-gradient-to-r from-green-300 to-white bg-clip-text text-transparent">
                                    {statistics.averageStars > 0 
                                        ? statistics.averageStars >= 1000
                                            ? `${Math.floor(statistics.averageStars / 1000)}K`
                                            : statistics.averageStars.toLocaleString()
                                        : '...'
                                    }
                                </div>
                                <div className="text-gray-300">{t("hero.stats.averageStars")}</div>
                            </div>
                            <div className="rounded-lg p-4 text-center hover-lift" style={{
                                background: 'rgba(249, 115, 22, 0.1)',
                                backdropFilter: 'blur(15px)',
                                border: '1px solid rgba(249, 115, 22, 0.3)',
                                boxShadow: '0 8px 32px rgba(249, 115, 22, 0.1)'
                            }}>
                                <div className="text-3xl font-bold bg-gradient-to-r from-orange-300 to-white bg-clip-text text-transparent">
                                    {statistics.activeRepos > 0 ? statistics.activeRepos.toLocaleString() : '...'}
                                </div>
                                <div className="text-gray-300">{t("hero.stats.activeThisMonth")}</div>
                            </div>
                        </div>
                    </div>
                </div>
            </section>

            {/* Servers Section */}
            <div className="bg-gray-50 dark:bg-gray-900">
            {/* Page Header */}
            <div className="bg-white dark:bg-gray-800 border-b border-gray-200 dark:border-gray-700">
                <div className="max-w-7xl mx-auto px-4 sm:px-6 lg:px-8 py-8">
                    <div className="flex flex-col lg:flex-row lg:items-center lg:justify-between">
                        <div className="mb-6 lg:mb-0">
                            <h1 className="text-3xl font-bold text-gray-900 dark:text-white mb-2">
                                MCP Servers
                            </h1>
                            <p className="text-lg text-gray-600 dark:text-gray-300">
                                Discover and integrate powerful Model Context Protocol servers
                                <span className="block text-sm mt-1">
                                    {totalServers} servers available across {categories?.length || 0} categories
                                </span>
                            </p>
                        </div>

                        {/* View Toggle and Sort */}
                        <div className="flex items-center space-x-4">
                            <div className="flex items-center space-x-2">
                                <span className="text-sm text-gray-600 dark:text-gray-400">View:</span>
                                <button
                                    onClick={() => setViewMode("grid")}
                                    className={`p-2 rounded-md ${
                                        viewMode === "grid"
                                            ? "bg-blue-100 dark:bg-blue-900 text-blue-600 dark:text-blue-300"
                                            : "text-gray-400 dark:text-gray-500 hover:text-gray-600 dark:hover:text-gray-300"
                                    }`}
                                >
                                    <Grid3X3 className="h-4 w-4" />
                                </button>
                                <button
                                    onClick={() => setViewMode("list")}
                                    className={`p-2 rounded-md ${
                                        viewMode === "list"
                                            ? "bg-blue-100 dark:bg-blue-900 text-blue-600 dark:text-blue-300"
                                            : "text-gray-400 dark:text-gray-500 hover:text-gray-600 dark:hover:text-gray-300"
                                    }`}
                                >
                                    <List className="h-4 w-4" />
                                </button>
                            </div>
<<<<<<< HEAD
                            
                            {filteredServers && filteredServers.length > 0 ? (
                                <div className="grid grid-cols-1 md:grid-cols-2 lg:grid-cols-3 xl:grid-cols-4 gap-6">
                                    {filteredServers.map((server) => (
                                        <div key={server.id} className="bg-white dark:bg-gray-800 rounded-xl p-6 border border-gray-200 dark:border-gray-700 hover:shadow-lg transition-shadow">
                                            <div className="flex items-center mb-4">
                                                <div className={`w-10 h-10 rounded-lg ${getCategoryColor(server.category)} flex items-center justify-center mr-3`}>
                                                    {getCategoryIcon(server.category)}
                                                </div>
                                                <div className="flex-1">
                                                    <h3 className="font-semibold text-gray-900 dark:text-white">{server.name}</h3>
                                                    <p className="text-sm text-gray-500 dark:text-gray-400">{server.owner}</p>
                                                </div>
                                            </div>
                                            <p className="text-gray-600 dark:text-gray-300 mb-4 line-clamp-2">
                                                {server.description.en}
                                            </p>
                                            <div className="flex flex-wrap gap-2 mb-4">
                                                {server.tags.slice(0, 2).map((tag, index) => (
                                                    <span key={index} className="px-2 py-1 bg-blue-100 dark:bg-blue-900 text-blue-800 dark:text-blue-200 text-xs rounded-full">
                                                        {tag}
                                                    </span>
                                                ))}
                                            </div>
                                            <div className="flex justify-between items-center">
                                                <div className="flex items-center text-sm text-gray-500 dark:text-gray-400">
                                                    <span>⭐ {server.stats.stars}</span>
                                                </div>
                                                <div className="text-xs text-gray-400 dark:text-gray-500">
                                                    {formatLastUpdated(server.stats.lastUpdated)}
                                                </div>
                                            </div>
                                            <Link
                                                to={`/servers/${server.slug}`}
                                                className="block mt-4 text-center px-4 py-2 bg-blue-600 dark:bg-blue-700 text-white rounded-lg hover:bg-blue-700 dark:hover:bg-blue-800 transition-colors"
                                            >
                                                View Details
                                            </Link>
                                        </div>
=======

                            <select
                                value={`${sortBy}-${sortOrder}`}
                                onChange={(e) => {
                                    const [newSortBy, newSortOrder] = e.target.value.split('-');
                                    setSortBy(newSortBy);
                                    setSortOrder(newSortOrder as 'asc' | 'desc');
                                }}
                                className="border border-gray-300 dark:border-gray-600 bg-white dark:bg-gray-700 text-gray-900 dark:text-white rounded-md px-3 py-2 text-sm focus:ring-2 focus:ring-blue-500 focus:border-transparent"
                            >
                                <option value="stars-desc">Sort by Stars (High to Low)</option>
                                <option value="stars-asc">Sort by Stars (Low to High)</option>
                                <option value="downloads-desc">Sort by Downloads (High to Low)</option>
                                <option value="downloads-asc">Sort by Downloads (Low to High)</option>
                                <option value="quality_score-desc">Sort by Quality (High to Low)</option>
                                <option value="quality_score-asc">Sort by Quality (Low to High)</option>
                                <option value="name-asc">Sort by Name (A to Z)</option>
                                <option value="name-desc">Sort by Name (Z to A)</option>
                                <option value="last_updated-desc">Sort by Updated (Recent First)</option>
                                <option value="last_updated-asc">Sort by Updated (Oldest First)</option>
                            </select>
                        </div>
                    </div>
                </div>
            </div>

            <div className="max-w-7xl mx-auto px-4 sm:px-6 lg:px-8 py-8">
                <div className="flex flex-col lg:flex-row gap-8">
                    {/* Sidebar Filters */}
                    <div className="lg:w-1/4">
                        <div className="bg-white dark:bg-gray-800 rounded-lg shadow-sm border border-gray-200 dark:border-gray-700 p-6 sticky top-24">
                            <div className="flex items-center justify-between mb-4">
                                <h3 className="text-lg font-semibold text-gray-900 dark:text-white">
                                    Filters
                                </h3>
                                <button
                                    onClick={() => {
                                        setFilters({
                                            categories: [],
                                            platforms: [],
                                            languages: [],
                                            status: [],
                                        });
                                        setSidebarSearch("");
                                        setDebouncedSearch("");
                                    }}
                                    className="text-xs text-blue-600 dark:text-blue-400 hover:text-blue-700 dark:hover:text-blue-300 underline"
                                >
                                    Clear All
                                </button>
                            </div>

                            {/* Search Filter */}
                            <div className="mb-6">
                                <label className="block text-sm font-medium text-gray-700 dark:text-gray-300 mb-2">
                                    Search
                                </label>
                                <div className="relative">
                                    <input
                                        type="search"
                                        placeholder="Filter by name or description..."
                                        value={sidebarSearch}
                                        onChange={(e) => setSidebarSearch(e.target.value)}
                                        className="w-full pl-10 pr-4 py-2 border border-gray-300 dark:border-gray-600 bg-white dark:bg-gray-700 text-gray-900 dark:text-white rounded-lg text-sm placeholder-gray-500 dark:placeholder-gray-400"
                                    />
                                    <Search className="absolute left-3 top-3 h-4 w-4 text-gray-400 dark:text-gray-500" />
                                </div>
                            </div>

                            {/* Category Filter */}
                            <div className="mb-6">
                                <label className="block text-sm font-medium text-gray-700 dark:text-gray-300 mb-3">
                                    Categories
                                </label>
                                <div className="space-y-2">
                                    {categories?.map((category) => (
                                        <label key={category.id} className="flex items-center">
                                            <input
                                                type="checkbox"
                                                checked={filters.categories.includes(category.id)}
                                                onChange={(e) => {
                                                    if (e.target.checked) {
                                                        setFilters({
                                                            ...filters,
                                                            categories: [...filters.categories, category.id]
                                                        });
                                                    } else {
                                                        setFilters({
                                                            ...filters,
                                                            categories: filters.categories.filter(c => c !== category.id)
                                                        });
                                                    }
                                                }}
                                                className="rounded border-gray-300 dark:border-gray-600 bg-white dark:bg-gray-700 text-blue-600 focus:ring-blue-500"
                                            />
                                            <span className="ml-2 text-sm text-gray-700 dark:text-gray-300">
                                                {category.name.en} ({category.serverCount || 0})
                                            </span>
                                        </label>
>>>>>>> 4c18d0f0
                                    ))}
                                </div>
                            </div>

                            {/* Platform Filter */}
                            <div className="mb-6">
                                <label className="block text-sm font-medium text-gray-700 dark:text-gray-300 mb-3">
                                    Platform
                                </label>
                                <div className="space-y-2">
                                    {platformFilters.map((platform) => (
                                        <label key={platform.id} className="flex items-center">
                                            <input
                                                type="checkbox"
                                                checked={filters.platforms.includes(platform.id)}
                                                onChange={(e) => {
                                                    if (e.target.checked) {
                                                        setFilters({
                                                            ...filters,
                                                            platforms: [...filters.platforms, platform.id]
                                                        });
                                                    } else {
                                                        setFilters({
                                                            ...filters,
                                                            platforms: filters.platforms.filter(p => p !== platform.id)
                                                        });
                                                    }
                                                }}
                                                className="rounded border-gray-300 dark:border-gray-600 bg-white dark:bg-gray-700 text-blue-600 focus:ring-blue-500"
                                            />
                                            <span className="ml-2 text-sm text-gray-700 dark:text-gray-300">
                                                {platform.name}
                                            </span>
                                        </label>
                                    ))}
                                </div>
                            </div>

                            {/* Language Filter */}
                            <div className="mb-6">
                                <label className="block text-sm font-medium text-gray-700 dark:text-gray-300 mb-3">
                                    Language
                                </label>
                                <div className="space-y-2">
                                    {languageFilters.map((language) => (
                                        <label key={language.id} className="flex items-center">
                                            <input
                                                type="checkbox"
                                                checked={filters.languages.includes(language.id)}
                                                onChange={(e) => {
                                                    if (e.target.checked) {
                                                        setFilters({
                                                            ...filters,
                                                            languages: [...filters.languages, language.id]
                                                        });
                                                    } else {
                                                        setFilters({
                                                            ...filters,
                                                            languages: filters.languages.filter(l => l !== language.id)
                                                        });
                                                    }
                                                }}
                                                className="rounded border-gray-300 dark:border-gray-600 bg-white dark:bg-gray-700 text-blue-600 focus:ring-blue-500"
                                            />
                                            <span className="ml-2 text-sm text-gray-700 dark:text-gray-300">
                                                {language.name}
                                            </span>
                                        </label>
                                    ))}
                                </div>
                            </div>

                            {/* Status Filter */}
                            <div className="mb-6">
                                <label className="block text-sm font-medium text-gray-700 dark:text-gray-300 mb-3">
                                    Status
                                </label>
                                <div className="space-y-2">
                                    {statusFilters.map((status) => (
                                        <label key={status.id} className="flex items-center">
                                            <input
                                                type="checkbox"
                                                checked={filters.status.includes(status.id)}
                                                onChange={(e) => {
                                                    if (e.target.checked) {
                                                        setFilters({
                                                            ...filters,
                                                            status: [...filters.status, status.id]
                                                        });
                                                    } else {
                                                        setFilters({
                                                            ...filters,
                                                            status: filters.status.filter(s => s !== status.id)
                                                        });
                                                    }
                                                }}
                                                className="rounded border-gray-300 dark:border-gray-600 bg-white dark:bg-gray-700 text-blue-600 focus:ring-blue-500"
                                            />
                                            <span className="ml-2 text-sm text-gray-700 dark:text-gray-300">
                                                {status.name}
                                            </span>
                                        </label>
                                    ))}
                                </div>
                            </div>
                        </div>
                    </div>

                    {/* Main Content */}
                    <div className="lg:w-3/4">
                        {/* Results Summary */}
                        <div className="flex items-center justify-between mb-6">
                            <div className="text-sm text-gray-600 dark:text-gray-400">
                                Showing <span className="font-medium">{paginatedServers.length}</span> of{" "}
                                <span className="font-medium">{totalServers}</span> servers
                                (Page {currentPage} of {totalPages})
                            </div>

                            {/* Quick Filters */}
                            <div className="flex flex-wrap gap-2">
                                {["all", "official", "featured", "popular"].map((filter) => (
                                    <span
                                        key={filter}
                                        onClick={() => setQuickFilter(filter)}
                                        className={`filter-tag px-3 py-1 rounded-full text-xs cursor-pointer ${
                                            quickFilter === filter
                                                ? "active"
                                                : "bg-gray-100 dark:bg-gray-700 text-gray-700 dark:text-gray-300 hover:bg-gray-200 dark:hover:bg-gray-600"
                                        }`}
                                    >
                                        {filter.charAt(0).toUpperCase() + filter.slice(1)}
                                    </span>
                                ))}
                            </div>
                        </div>

                        {/* Server Grid/List */}
                        {paginatedServers.length > 0 ? (
                            viewMode === "grid" ? (
                                <div className="grid grid-cols-1 md:grid-cols-2 xl:grid-cols-3 gap-6">
                                    {paginatedServers.map((server) => (
                                        <ServerCard key={server.id} server={server} />
                                    ))}
                                </div>
                            ) : (
                                <div className="space-y-2">
                                    {paginatedServers.map((server) => (
                                        <ServerListItem key={server.id} server={server} />
                                    ))}
                                </div>
                            )
                        ) : (
                            <div className="text-center py-12">
                                <div className="max-w-md mx-auto">
                                    <Search className="h-12 w-12 text-gray-400 dark:text-gray-500 mx-auto mb-4" />
                                    <h3 className="text-lg font-medium text-gray-900 dark:text-white mb-2">
                                        No matching servers found
                                    </h3>
                                    <p className="text-gray-600 dark:text-gray-400">
                                        Try adjusting your search terms or filters
                                    </p>
                                </div>
                            </div>
                        )}

                        {/* Pagination */}
                        {totalPages > 1 && (
                            <div className="mt-8 flex items-center justify-between">
                                <div className="text-sm text-gray-600 dark:text-gray-400">
                                    Showing <span className="font-medium">{paginatedServers.length}</span> of{" "}
                                    <span className="font-medium">{totalServers}</span> results
                                </div>

                                <div className="flex items-center space-x-2">
                                    <button
                                        onClick={() => setCurrentPage(currentPage - 1)}
                                        disabled={!hasPreviousPage}
                                        className="px-3 py-2 text-sm text-gray-500 dark:text-gray-400 bg-white dark:bg-gray-800 border border-gray-300 dark:border-gray-600 rounded-md hover:bg-gray-50 dark:hover:bg-gray-700 disabled:opacity-50 disabled:cursor-not-allowed flex items-center"
                                    >
                                        <ChevronLeft className="h-4 w-4 mr-1" />
                                        Previous
                                    </button>

                                    <div className="flex items-center space-x-1">
                                        {/* Show page numbers */}
                                        {Array.from({ length: Math.min(5, totalPages) }, (_, i) => {
                                            let pageNum;
                                            if (totalPages <= 5) {
                                                pageNum = i + 1;
                                            } else if (currentPage <= 3) {
                                                pageNum = i + 1;
                                            } else if (currentPage >= totalPages - 2) {
                                                pageNum = totalPages - 4 + i;
                                            } else {
                                                pageNum = currentPage - 2 + i;
                                            }

                                            return (
                                                <button
                                                    key={pageNum}
                                                    onClick={() => setCurrentPage(pageNum)}
                                                    className={`px-3 py-2 text-sm rounded-md ${
                                                        currentPage === pageNum
                                                            ? "bg-blue-600 text-white"
                                                            : "text-gray-700 dark:text-gray-300 hover:bg-gray-100 dark:hover:bg-gray-700"
                                                    }`}
                                                >
                                                    {pageNum}
                                                </button>
                                            );
                                        })}

                                        {totalPages > 5 && currentPage < totalPages - 2 && (
                                            <>
                                                <span className="px-2 text-gray-500 dark:text-gray-400">...</span>
                                                <button
                                                    onClick={() => setCurrentPage(totalPages)}
                                                    className="px-3 py-2 text-sm text-gray-700 dark:text-gray-300 hover:bg-gray-100 dark:hover:bg-gray-700 rounded-md"
                                                >
                                                    {totalPages}
                                                </button>
                                            </>
                                        )}
                                    </div>

                                    <button
                                        onClick={() => setCurrentPage(currentPage + 1)}
                                        disabled={!hasNextPage}
                                        className="px-3 py-2 text-sm text-gray-700 dark:text-gray-300 bg-white dark:bg-gray-800 border border-gray-300 dark:border-gray-600 rounded-md hover:bg-gray-50 dark:hover:bg-gray-700 disabled:opacity-50 disabled:cursor-not-allowed flex items-center"
                                    >
                                        Next
                                        <ChevronRight className="h-4 w-4 ml-1" />
                                    </button>
                                </div>
                            </div>
                        )}
                    </div>
                </div>
            </div>

            {/* CTA Section */}
            <section className="py-16 bg-blue-600 dark:bg-blue-800">
                <div className="max-w-7xl mx-auto px-4 sm:px-6 lg:px-8 text-center">
                    <h2 className="text-3xl md:text-4xl font-bold text-white mb-4">
                        Ready to Enhance Your AI Applications?
                    </h2>
                    <p className="text-xl text-blue-100 dark:text-blue-200 mb-8 max-w-3xl mx-auto">
                        Join thousands of developers using MCP servers to build more capable and intelligent applications.
                    </p>
                    <div className="flex flex-col sm:flex-row gap-4 justify-center">
                        <Link
                            to="/categories"
                            className="inline-flex items-center px-8 py-4 bg-white dark:bg-gray-100 text-blue-600 dark:text-blue-800 font-medium rounded-lg hover:bg-gray-50 dark:hover:bg-gray-200 transition-colors"
                        >
                            <Rocket className="mr-2 h-5 w-5" />
                            Browse Categories
                        </Link>
                        <Link
                            to="/docs"
                            className="inline-flex items-center px-8 py-4 border-2 border-white dark:border-blue-200 text-white dark:text-blue-200 font-medium rounded-lg hover:bg-white dark:hover:bg-blue-200 hover:text-blue-600 dark:hover:text-blue-800 transition-colors"
                        >
                            <Book className="mr-2 h-5 w-5" />
                            Read Documentation
                        </Link>
                    </div>
                </div>
            </section>
            </div>
        </div>
    );
};

export default Home;<|MERGE_RESOLUTION|>--- conflicted
+++ resolved
@@ -22,11 +22,7 @@
 import { useAppStore } from "../store/useAppStore";
 import ParticleHero from "../components/ParticleHero";
 import { useTopStarServers, type StarServer } from "../hooks/useTopStarServers";
-<<<<<<< HEAD
-import CategorySection from "../components/Home/CategorySection";
 import { ClientOnly } from "../components/ClientOnly";
-=======
->>>>>>> 4c18d0f0
 import type { MCPServer } from "../types";
 import ProgressiveEllipsis from "../components/ProgressiveEllipsis";
 import { FavoriteButton } from "../components/FavoriteButton";
@@ -41,9 +37,7 @@
 }
 
 const Home: React.FC = () => {
-<<<<<<< HEAD
-    const { t } = useTranslation("home");
-=======
+    const { t } = useTranslation();
     // State management
     const [sidebarSearch, setSidebarSearch] = useState("");
     const [debouncedSearch, setDebouncedSearch] = useState("");
@@ -60,7 +54,6 @@
     });
 
     // Get app store state
->>>>>>> 4c18d0f0
     const { searchQuery, setSearchQuery } = useAppStore();
     
     // Get data for hero section
@@ -517,7 +510,6 @@
         <div className="min-h-screen bg-white dark:bg-gray-900">
             {/* Hero Section */}
             <section className="relative overflow-hidden cosmic-bg h-[80vh] flex items-center" style={{ isolation: 'isolate' }}>
-<<<<<<< HEAD
                 <ClientOnly fallback={
                     <div className="absolute inset-0 bg-gradient-to-br from-blue-900 via-purple-900 to-black" style={{ zIndex: 1 }}></div>
                 }>
@@ -527,13 +519,6 @@
                         maxStars={300}
                     />
                 </ClientOnly>
-=======
-                <ParticleHero 
-                    servers={(topStarServers || []) as (MCPServer | StarServer)[]}
-                    searchQuery={searchQuery}
-                    maxStars={300}
-                />
->>>>>>> 4c18d0f0
                 
                 <div className="absolute inset-0 bg-gradient-to-b from-transparent via-transparent to-black opacity-30 pointer-events-none" style={{ zIndex: 5 }}></div>
                 <div className="relative max-w-7xl mx-auto px-4 sm:px-6 lg:px-8 py-24 lg:py-32 pointer-events-none" style={{ zIndex: 10 }}>
@@ -668,47 +653,6 @@
                                     <List className="h-4 w-4" />
                                 </button>
                             </div>
-<<<<<<< HEAD
-                            
-                            {filteredServers && filteredServers.length > 0 ? (
-                                <div className="grid grid-cols-1 md:grid-cols-2 lg:grid-cols-3 xl:grid-cols-4 gap-6">
-                                    {filteredServers.map((server) => (
-                                        <div key={server.id} className="bg-white dark:bg-gray-800 rounded-xl p-6 border border-gray-200 dark:border-gray-700 hover:shadow-lg transition-shadow">
-                                            <div className="flex items-center mb-4">
-                                                <div className={`w-10 h-10 rounded-lg ${getCategoryColor(server.category)} flex items-center justify-center mr-3`}>
-                                                    {getCategoryIcon(server.category)}
-                                                </div>
-                                                <div className="flex-1">
-                                                    <h3 className="font-semibold text-gray-900 dark:text-white">{server.name}</h3>
-                                                    <p className="text-sm text-gray-500 dark:text-gray-400">{server.owner}</p>
-                                                </div>
-                                            </div>
-                                            <p className="text-gray-600 dark:text-gray-300 mb-4 line-clamp-2">
-                                                {server.description.en}
-                                            </p>
-                                            <div className="flex flex-wrap gap-2 mb-4">
-                                                {server.tags.slice(0, 2).map((tag, index) => (
-                                                    <span key={index} className="px-2 py-1 bg-blue-100 dark:bg-blue-900 text-blue-800 dark:text-blue-200 text-xs rounded-full">
-                                                        {tag}
-                                                    </span>
-                                                ))}
-                                            </div>
-                                            <div className="flex justify-between items-center">
-                                                <div className="flex items-center text-sm text-gray-500 dark:text-gray-400">
-                                                    <span>⭐ {server.stats.stars}</span>
-                                                </div>
-                                                <div className="text-xs text-gray-400 dark:text-gray-500">
-                                                    {formatLastUpdated(server.stats.lastUpdated)}
-                                                </div>
-                                            </div>
-                                            <Link
-                                                to={`/servers/${server.slug}`}
-                                                className="block mt-4 text-center px-4 py-2 bg-blue-600 dark:bg-blue-700 text-white rounded-lg hover:bg-blue-700 dark:hover:bg-blue-800 transition-colors"
-                                            >
-                                                View Details
-                                            </Link>
-                                        </div>
-=======
 
                             <select
                                 value={`${sortBy}-${sortOrder}`}
@@ -808,7 +752,6 @@
                                                 {category.name.en} ({category.serverCount || 0})
                                             </span>
                                         </label>
->>>>>>> 4c18d0f0
                                     ))}
                                 </div>
                             </div>
