--- conflicted
+++ resolved
@@ -7,6 +7,11 @@
   useSupabaseHomePageData,
   useSupabaseServerStats,
   useSupabasePopularTags,
+  useSupabaseServerReadme,
+  useSupabasePopularServers,
+  useSupabaseRecentServers,
+  useSupabaseSearchServers,
+  useSupabaseServersByCategory,
   transformServer,
   type PopularTag
 } from "./useSupabaseData";
@@ -39,151 +44,48 @@
     error: null
   };
 };
-export const useServersByCategoryPaginated = useSupabaseServersByCategoryPaginated;
-export const useHomePageData = useSupabaseHomePageData;
-export const useServerStats = useSupabaseServerStats;
-export const usePopularTags = useSupabasePopularTags;
-
-// Search servers with full-text search and tag filtering
-export const useSearchServersPaginated = (
-  query: string,
+
+export const useServerReadme = (serverId: string) => {
+  return useSupabaseServerReadme(serverId);
+};
+
+export const usePopularServers = () => {
+  return useSupabasePopularServers();
+};
+
+export const useRecentServers = () => {
+  return useSupabaseRecentServers();
+};
+
+// Legacy hook - use useSearchServersPaginated instead for better performance
+export const useSearchServers = (query: string) => {
+  console.warn('useSearchServers is deprecated. Use useSearchServersPaginated instead for better performance.');
+  return useSupabaseSearchServers(query);
+};
+
+// Optimized hooks for better performance
+export const useServersPaginated = (
   page: number = 1,
   limit: number = 12,
   sortBy: string = 'stars',
-  sortOrder: 'asc' | 'desc' = 'desc'
+  sortOrder: 'asc' | 'desc' = 'desc',
+  filters?: {
+    search?: string;
+    category?: string;
+    platforms?: string[];
+    languages?: string[];
+    featured?: boolean;
+    verified?: boolean;
+    qualityScore?: number;
+  }
 ) => {
-  return useQuery({
-    queryKey: ["search", "servers", "paginated", query, page, limit, sortBy, sortOrder],
-    queryFn: async (): Promise<PaginatedResult<MCPServer>> => {
-      if (!query.trim()) {
-        return {
-          data: [],
-          total: 0,
-          hasNextPage: false,
-          hasPreviousPage: false,
-          currentPage: page,
-          totalPages: 0,
-        };
-      }
-
-      // Parse search query for special syntax
-      let searchFilter = '';
-      let tagFilter = '';
-      
-      // Check if query contains tag: syntax
-      const tagMatch = query.match(/tag:([^\s]+)/);
-      if (tagMatch) {
-        tagFilter = tagMatch[1];
-        // Remove tag: part from search query
-        searchFilter = query.replace(/tag:[^\s]+\s*/, '').trim();
-      } else {
-        searchFilter = query.trim();
-      }
-
-      let queryBuilder = supabase
-        .from('servers_with_details')
-        .select('*', { count: 'exact' });
-
-      // Apply tag filter if specified
-      if (tagFilter) {
-        // Use array contains operation to find servers with the specific tag
-        // Try both exact match and case-insensitive search
-        queryBuilder = queryBuilder.or(
-          `tags.cs.{${tagFilter}},tags.cs.{${tagFilter.toLowerCase()}},tags.cs.{${tagFilter.toUpperCase()}}`
-        );
-      }
-
-      // Apply text search if there's a search term
-      if (searchFilter) {
-        // Search in name, description, and full_description fields
-        queryBuilder = queryBuilder.or(
-          `name.ilike.%${searchFilter}%,description_en.ilike.%${searchFilter}%,full_description.ilike.%${searchFilter}%`
-        );
-      }
-
-      // Map sort field to actual database column names
-      const sortColumnMap: Record<string, string> = {
-        'quality': 'quality_score',
-        'stars': 'stars',
-        'updated': 'last_updated',
-        'created': 'repo_created_at',
-        'name': 'name',
-        'downloads': 'downloads',
-        'forks': 'forks'
-      };
-      
-      const actualSortColumn = sortColumnMap[sortBy] || sortBy;
-
-      // Apply sorting
-      queryBuilder = queryBuilder.order(actualSortColumn, { ascending: sortOrder === 'asc' });
-
-      // Apply pagination
-      const offset = (page - 1) * limit;
-      queryBuilder = queryBuilder.range(offset, offset + limit - 1);
-
-      const { data, error, count } = await queryBuilder;
-
-      if (error) {
-        console.error('Search error:', error);
-        throw new Error(`Failed to search servers: ${error.message}`);
-      }
-
-      const total = count || 0;
-      const totalPages = Math.ceil(total / limit);
-
-      return {
-        data: (data || []).map(transformServer),
-        total,
-        hasNextPage: page < totalPages,
-        hasPreviousPage: page > 1,
-        currentPage: page,
-        totalPages,
-      };
-    },
-    enabled: !!query.trim(),
-    staleTime: 30 * 1000, // 30 seconds for search results
-  });
-};
-
-// Legacy search hook - deprecated
-export const useSearchServers = (query: string) => {
-  console.warn('useSearchServers is deprecated. Use useSearchServersPaginated instead for better performance.');
-  const { data: paginatedResult } = useSearchServersPaginated(query, 1, 1000);
-  return {
-    data: paginatedResult?.data || [],
-    isLoading: false,
-    error: null
-  };
-};
-
-// Server by slug/id
-export const useServer = (slug: string) => {
-  return useQuery({
-    queryKey: ["server", slug],
-    queryFn: async (): Promise<MCPServer | null> => {
-      if (!slug) return null;
-
-      const { data, error } = await supabase
-        .from('servers_with_details')
-        .select('*')
-        .eq('slug', slug)
-        .single();
-
-<<<<<<< HEAD
-      if (error) {
-        if (error.code === 'PGRST116') {
-          // Not found
-          return null;
-        }
-        throw new Error(`Failed to fetch server: ${error.message}`);
-      }
-
-      return data ? transformServer(data) : null;
-    },
-    enabled: !!slug,
-    staleTime: 5 * 60 * 1000, // 5 minutes
-  });
-=======
+  return useSupabaseServersPaginated(page, limit, sortBy, sortOrder, filters);
+};
+
+export const useServerStats = () => {
+  return useSupabaseServerStats();
+};
+
 export const useServersByCategoryPaginated = (
   categoryId: string,
   page: number = 1,
@@ -202,7 +104,152 @@
   }
 ) => {
   return useSupabaseServersByCategoryPaginated(categoryId, page, limit, sortBy, sortOrder, filters);
->>>>>>> 5139f99a
+};
+
+export const useHomePageData = () => {
+  return useSupabaseHomePageData();
+};
+
+export const usePopularTags = useSupabasePopularTags;
+
+// Search servers with full-text search and tag filtering
+export const useSearchServersPaginated = (
+  query: string,
+  page: number = 1,
+  limit: number = 12,
+  sortBy: string = 'stars',
+  sortOrder: 'asc' | 'desc' = 'desc'
+) => {
+  return useQuery({
+    queryKey: ["search", "servers", "paginated", query, page, limit, sortBy, sortOrder],
+    queryFn: async (): Promise<PaginatedResult<MCPServer>> => {
+      if (!query.trim()) {
+        return {
+          data: [],
+          total: 0,
+          hasNextPage: false,
+          hasPreviousPage: false,
+          currentPage: page,
+          totalPages: 0,
+        };
+      }
+
+      // Parse search query for special syntax
+      let searchFilter = '';
+      let tagFilter = '';
+      
+      // Check if query contains tag: syntax
+      const tagMatch = query.match(/tag:([^\s]+)/);
+      if (tagMatch) {
+        tagFilter = tagMatch[1];
+        // Remove tag: part from search query
+        searchFilter = query.replace(/tag:[^\s]+\s*/, '').trim();
+      } else {
+        searchFilter = query.trim();
+      }
+
+      let queryBuilder = supabase
+        .from('servers_with_details')
+        .select('*', { count: 'exact' });
+
+      // Apply tag filter if specified
+      if (tagFilter) {
+        // Use array contains operation to find servers with the specific tag
+        // Try both exact match and case-insensitive search
+        queryBuilder = queryBuilder.or(
+          `tags.cs.{${tagFilter}},tags.cs.{${tagFilter.toLowerCase()}},tags.cs.{${tagFilter.toUpperCase()}}`
+        );
+      }
+
+      // Apply text search if there's a search term
+      if (searchFilter) {
+        // Search in name, description, and full_description fields
+        queryBuilder = queryBuilder.or(
+          `name.ilike.%${searchFilter}%,description_en.ilike.%${searchFilter}%,full_description.ilike.%${searchFilter}%`
+        );
+      }
+
+      // Map sort field to actual database column names
+      const sortColumnMap: Record<string, string> = {
+        'quality': 'quality_score',
+        'stars': 'stars',
+        'updated': 'last_updated',
+        'created': 'repo_created_at',
+        'name': 'name',
+        'downloads': 'downloads',
+        'forks': 'forks'
+      };
+      
+      const actualSortColumn = sortColumnMap[sortBy] || sortBy;
+
+      // Apply sorting
+      queryBuilder = queryBuilder.order(actualSortColumn, { ascending: sortOrder === 'asc' });
+
+      // Apply pagination
+      const offset = (page - 1) * limit;
+      queryBuilder = queryBuilder.range(offset, offset + limit - 1);
+
+      const { data, error, count } = await queryBuilder;
+
+      if (error) {
+        console.error('Search error:', error);
+        throw new Error(`Failed to search servers: ${error.message}`);
+      }
+
+      const total = count || 0;
+      const totalPages = Math.ceil(total / limit);
+
+      return {
+        data: (data || []).map(transformServer),
+        total,
+        hasNextPage: page < totalPages,
+        hasPreviousPage: page > 1,
+        currentPage: page,
+        totalPages,
+      };
+    },
+    enabled: !!query.trim(),
+    staleTime: 30 * 1000, // 30 seconds for search results
+  });
+};
+
+// Legacy search hook - deprecated
+export const useSearchServers = (query: string) => {
+  console.warn('useSearchServers is deprecated. Use useSearchServersPaginated instead for better performance.');
+  const { data: paginatedResult } = useSearchServersPaginated(query, 1, 1000);
+  return {
+    data: paginatedResult?.data || [],
+    isLoading: false,
+    error: null
+  };
+};
+
+// Server by slug/id
+export const useServer = (slug: string) => {
+  return useQuery({
+    queryKey: ["server", slug],
+    queryFn: async (): Promise<MCPServer | null> => {
+      if (!slug) return null;
+
+      const { data, error } = await supabase
+        .from('servers_with_details')
+        .select('*')
+        .eq('slug', slug)
+        .single();
+
+      if (error) {
+        if (error.code === 'PGRST116') {
+          // Not found
+          return null;
+        }
+        throw new Error(`Failed to fetch server: ${error.message}`);
+      }
+
+      return data ? transformServer(data) : null;
+    },
+    enabled: !!slug,
+    staleTime: 5 * 60 * 1000, // 5 minutes
+  });
 };
 
 // Featured servers
