import { useEffect } from "react";
import { Routes, Route } from "react-router-dom";
import { QueryClient, QueryClientProvider } from "@tanstack/react-query";
import { ClerkProvider } from "@clerk/clerk-react";
import Layout from "./components/Layout/Layout";
import ProtectedRoute from "./components/ProtectedRoute";
import { ClientOnly } from "./components/ClientOnly";
import "./i18n"; // Initialize i18n
import Home from "./pages/Home";
import ServersPage from "./pages/Servers";
import ServerDetailPage from "./pages/ServerDetail";
import CategoriesPage from "./pages/Categories";
import CategoryDetailPage from "./pages/CategoryDetail";
import DocsPage from "./pages/Docs";
import ProfilePage from "./pages/Profile";
import FavoritesPage from "./pages/Favorites";
import { useAppStore } from "./store/useAppStore";
import { useFavoritesSync } from "./hooks/useFavoritesSync";
import { isClientSide } from "./utils/environment";

// Get Clerk publishable key - only on client side
const clerkPubKey = isClientSide() ? import.meta.env.VITE_CLERK_PUBLISHABLE_KEY : null;

// Create Query Client
const queryClient = new QueryClient({
    defaultOptions: {
        queries: {
            retry: 2,
            refetchOnWindowFocus: false,
            staleTime: 5 * 60 * 1000, // 5 minutes
        },
    },
});

const NotFoundPage = () => (
    <div className="max-w-7xl mx-auto px-4 sm:px-6 lg:px-8 py-16 text-center">
        <h1 className="text-4xl font-bold text-gray-900 dark:text-white mb-4">404</h1>
        <p className="text-xl text-gray-600 dark:text-gray-400 mb-8">Page Not Found</p>
        <a href="/" className="btn-primary">
            Back to Home
        </a>
    </div>
);

// SSR兼容的AppContent - 不包含Clerk相关功能
function AppContentSSR() {
    const theme = useAppStore((state) => state.theme);

    useEffect(() => {
        // Only access document on client side
        if (isClientSide()) {
            if (theme === 'dark') {
                document.documentElement.classList.add('dark');
            } else {
                document.documentElement.classList.remove('dark');
            }
        }
    }, [theme]);

    return (
        <QueryClientProvider client={queryClient}>
            {/* Router is now provided by entry-client.tsx or entry-server.tsx */}
            <Routes>
                <Route path="/" element={<Layout />}>
                    <Route index element={<Home />} />
                    <Route path="servers" element={<ServersPage />} />
                    <Route
                        path="servers/:id"
                        element={<ServerDetailPage />}
                    />
                    <Route path="categories" element={<CategoriesPage />} />
                    <Route
                        path="categories/:id"
                        element={<CategoryDetailPage />}
                    />
                    <Route path="docs" element={<DocsPage />} />
                    <Route path="favorites" element={<FavoritesPage />} />
                    <Route path="*" element={<NotFoundPage />} />
                </Route>
            </Routes>
        </QueryClientProvider>
    );
}

// 客户端专用的AppContent - 包含Clerk功能
function AppContentWithClerk() {
    const theme = useAppStore((state) => state.theme);
    
    // Initialize favorites sync (需要Clerk Provider)
    useFavoritesSync();

    useEffect(() => {
        if (theme === 'dark') {
            document.documentElement.classList.add('dark');
        } else {
            document.documentElement.classList.remove('dark');
        }
    }, [theme]);

    return (
        <QueryClientProvider client={queryClient}>
<<<<<<< HEAD
            <Routes>
                <Route path="/" element={<Layout />}>
                    <Route index element={<Home />} />
                    <Route path="servers" element={<ServersPage />} />
                    <Route
                        path="servers/:id"
                        element={<ServerDetailPage />}
                    />
                    <Route path="categories" element={<CategoriesPage />} />
                    <Route
                        path="categories/:id"
                        element={<CategoryDetailPage />}
                    />
                    <Route path="docs" element={<DocsPage />} />
                    <Route 
                        path="profile" 
                        element={
                            <ProtectedRoute>
                                <ProfilePage />
                            </ProtectedRoute>
                        } 
                    />
                    <Route path="favorites" element={<FavoritesPage />} />
                    <Route path="*" element={<NotFoundPage />} />
                </Route>
            </Routes>
=======
            <Router>
                <Routes>
                    <Route path="/" element={<Layout />}>
                        <Route index element={<Home />} />
                        <Route path="servers" element={<ServersPage />} />
                        <Route
                            path="servers/:slug"
                            element={<ServerDetailPage />}
                        />
                        <Route path="categories" element={<CategoriesPage />} />
                        <Route
                            path="categories/:id"
                            element={<CategoryDetailPage />}
                        />
                        <Route path="docs" element={<DocsPage />} />
                        <Route 
                            path="profile" 
                            element={
                                <ProtectedRoute>
                                    <ProfilePage />
                                </ProtectedRoute>
                            } 
                        />
                        <Route path="favorites" element={<FavoritesPage />} />
                        <Route path="*" element={<NotFoundPage />} />
                    </Route>
                </Routes>
            </Router>
>>>>>>> 22ae777d
        </QueryClientProvider>
    );
}

function App() {
    return (
        <ClientOnly fallback={<AppContentSSR />}>
            {clerkPubKey ? (
                <ClerkProvider publishableKey={clerkPubKey}>
                    <AppContentWithClerk />
                </ClerkProvider>
            ) : (
                <AppContentSSR />
            )}
        </ClientOnly>
    );
}

export default App;<|MERGE_RESOLUTION|>--- conflicted
+++ resolved
@@ -99,34 +99,6 @@
 
     return (
         <QueryClientProvider client={queryClient}>
-<<<<<<< HEAD
-            <Routes>
-                <Route path="/" element={<Layout />}>
-                    <Route index element={<Home />} />
-                    <Route path="servers" element={<ServersPage />} />
-                    <Route
-                        path="servers/:id"
-                        element={<ServerDetailPage />}
-                    />
-                    <Route path="categories" element={<CategoriesPage />} />
-                    <Route
-                        path="categories/:id"
-                        element={<CategoryDetailPage />}
-                    />
-                    <Route path="docs" element={<DocsPage />} />
-                    <Route 
-                        path="profile" 
-                        element={
-                            <ProtectedRoute>
-                                <ProfilePage />
-                            </ProtectedRoute>
-                        } 
-                    />
-                    <Route path="favorites" element={<FavoritesPage />} />
-                    <Route path="*" element={<NotFoundPage />} />
-                </Route>
-            </Routes>
-=======
             <Router>
                 <Routes>
                     <Route path="/" element={<Layout />}>
@@ -155,7 +127,6 @@
                     </Route>
                 </Routes>
             </Router>
->>>>>>> 22ae777d
         </QueryClientProvider>
     );
 }
