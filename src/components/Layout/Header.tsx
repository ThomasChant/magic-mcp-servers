--- conflicted
+++ resolved
@@ -4,13 +4,13 @@
 import { useTranslation } from "react-i18next";
 import { useAppStore } from "../../store/useAppStore";
 import { ClientOnly } from "../ClientOnly";
+
 import { 
     AuthSectionWithClerk, 
     MobileAuthSectionWithClerk,
     AuthSectionSSR,
     MobileAuthSectionSSR 
 } from "./AuthSection";
-import { isClientSide } from "../../utils/environment";
 
 // SSR兼容的Header组件，不包含Clerk功能
 const HeaderSSR: React.FC = () => {
@@ -18,6 +18,7 @@
     const location = useLocation();
     const navigate = useNavigate();
     const [mobileMenuOpen, setMobileMenuOpen] = useState(false);
+    // const { isSignedIn } = useUser();
     const {
         theme,
         searchQuery,
@@ -143,12 +144,8 @@
                             </div>
                         </div>
 
-<<<<<<< HEAD
-                        {/* Auth Section */}
-                        <AuthSectionSSR />
-=======
+                     
                         
->>>>>>> d599f542
 
                         {/* Theme Toggle */}
                         <button
@@ -197,33 +194,8 @@
                             </div>
                         </ClientOnly>
 
-                        {/* Auth Section */}
-                        <div className="flex items-center space-x-3">
-                            {isSignedIn ? (
-                                <div className="flex items-center space-x-3">
-                                    {/* <Link
-                                        to="/profile"
-                                        className="text-sm font-medium text-gray-600 hover:text-primary-600 dark:text-gray-300 dark:hover:text-primary-400 transition-colors"
-                                    >
-                                        Profile
-                                    </Link> */}
-                                    <UserButton 
-                                        appearance={{
-                                            elements: {
-                                                avatarBox: "h-8 w-8"
-                                            }
-                                        }}
-                                    />
-                                </div>
-                            ) : (
-                                <SignInButton mode="modal">
-                                    <button className="flex items-center px-4 py-2 text-sm font-medium text-white bg-primary-600 hover:bg-primary-700 rounded-lg transition-colors">
-                                        <User className="h-4 w-4" />
-                                        Sign In
-                                    </button>
-                                </SignInButton>
-                            )}
-                        </div>
+                        
+                        <AuthSectionSSR />
                         
                         {/* Mobile menu button */}
                         <div className="md:hidden">
@@ -418,8 +390,7 @@
                             </div>
                         </div>
 
-                        {/* Auth Section */}
-                        <AuthSectionWithClerk />
+                  
 
                         {/* Theme Toggle */}
                         <button
@@ -468,6 +439,9 @@
                             </div>
                         </ClientOnly>
 
+                        {/* Auth Section */}
+                        <AuthSectionWithClerk />
+
                         {/* Mobile menu button */}
                         <div className="md:hidden">
                             <button
